from django.urls import path

from mep.footnotes.views import BibliographyAutocomplete, CardList

# url namespace
app_name = "footnotes"

urlpatterns = [
<<<<<<< HEAD
    path('bibliography/autocomplete/', BibliographyAutocomplete.as_view(),
         name='bibliography-autocomplete'),
    path('cards/', CardList.as_view(), name='cards-list'),
=======
    url(
        r"^bibliography/autocomplete/$",
        BibliographyAutocomplete.as_view(),
        name="bibliography-autocomplete",
    ),
    url(r"^cards/$", CardList.as_view(), name="cards-list"),
>>>>>>> 62a39567
]<|MERGE_RESOLUTION|>--- conflicted
+++ resolved
@@ -6,16 +6,10 @@
 app_name = "footnotes"
 
 urlpatterns = [
-<<<<<<< HEAD
-    path('bibliography/autocomplete/', BibliographyAutocomplete.as_view(),
-         name='bibliography-autocomplete'),
-    path('cards/', CardList.as_view(), name='cards-list'),
-=======
-    url(
-        r"^bibliography/autocomplete/$",
+    path(
+        "bibliography/autocomplete/",
         BibliographyAutocomplete.as_view(),
         name="bibliography-autocomplete",
     ),
-    url(r"^cards/$", CardList.as_view(), name="cards-list"),
->>>>>>> 62a39567
+    path("cards/", CardList.as_view(), name="cards-list"),
 ]