{% extends 'base.html' %}

{% block header %}
{% include 'snippets/header.html' with title=page.title style=page.title|lower|add:' banner' %}
{% endblock %}

{% block content %}
<<<<<<< HEAD
{% include 'snippets/breadcrumbs.html' %}
{% include 'pages/snippets/body.html' %}
<section class="subpages">
=======
<div class="main">
    {% if page.tagline %}
    <h2 class="tagline">{{ page.tagline }}<hr/></h2>
    {% endif %}
    {% include 'pages/snippets/body.html' %}
</div>
<section class="subpages" aria-label="subpages">
>>>>>>> 9179e499
    {% for subpage in page.get_children %}
    {% include 'pages/snippets/preview.html' with item=subpage %}
    {% endfor %}
</section>
{% endblock %}<|MERGE_RESOLUTION|>--- conflicted
+++ resolved
@@ -5,11 +5,7 @@
 {% endblock %}
 
 {% block content %}
-<<<<<<< HEAD
 {% include 'snippets/breadcrumbs.html' %}
-{% include 'pages/snippets/body.html' %}
-<section class="subpages">
-=======
 <div class="main">
     {% if page.tagline %}
     <h2 class="tagline">{{ page.tagline }}<hr/></h2>
@@ -17,7 +13,6 @@
     {% include 'pages/snippets/body.html' %}
 </div>
 <section class="subpages" aria-label="subpages">
->>>>>>> 9179e499
     {% for subpage in page.get_children %}
     {% include 'pages/snippets/preview.html' with item=subpage %}
     {% endfor %}
