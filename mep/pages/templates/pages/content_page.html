{% extends 'base.html' %}

{% block page-subtitle %}{% firstof page.seo_title page.title %} · {% if page.get_parent %}{% firstof page.get_parent.seo_title page.get_parent.title %} · {%endif %}{% endblock %}

{% block header %}
{% include 'snippets/header.html' with title=page.title style="content" %}
{% endblock %}

{% block main-style %}white{% endblock %}

{% block content %}
<<<<<<< HEAD
=======
{% include 'snippets/breadcrumbs.html' %}
>>>>>>> a6bf770c
<article class="main">
    {% include 'pages/snippets/body.html' %}
    <div class="citation">
    <h2>Cite this document</h2>
    <p>
<<<<<<< HEAD
        <span class="title">"{{ page.title }}," </span>
        <span class="project">Shakespeare and Company Project. </span>
        <span class="date">{% now 'Y-m-d' %}. </span>
        <span class="url">{{ page.get_full_url }}</span>
=======
        <span class="title">"{{ page.title }}". </span>
        <span class="project">Shakespeare and Company Project. </span>
        <span class="date">Accessed {% now 'F j, Y' %}. </span>
        <span class="url">{{ page.get_full_url }}.</span>
>>>>>>> a6bf770c
    </p>
</div>
</article>
{% endblock %}<|MERGE_RESOLUTION|>--- conflicted
+++ resolved
@@ -9,26 +9,16 @@
 {% block main-style %}white{% endblock %}
 
 {% block content %}
-<<<<<<< HEAD
-=======
 {% include 'snippets/breadcrumbs.html' %}
->>>>>>> a6bf770c
 <article class="main">
     {% include 'pages/snippets/body.html' %}
     <div class="citation">
     <h2>Cite this document</h2>
     <p>
-<<<<<<< HEAD
-        <span class="title">"{{ page.title }}," </span>
-        <span class="project">Shakespeare and Company Project. </span>
-        <span class="date">{% now 'Y-m-d' %}. </span>
-        <span class="url">{{ page.get_full_url }}</span>
-=======
         <span class="title">"{{ page.title }}". </span>
         <span class="project">Shakespeare and Company Project. </span>
         <span class="date">Accessed {% now 'F j, Y' %}. </span>
         <span class="url">{{ page.get_full_url }}.</span>
->>>>>>> a6bf770c
     </p>
 </div>
 </article>
