{% load wagtailcore_tags mep_page_tags %}
{% for block in page.body %}
<<<<<<< HEAD
    {% if block.block_type == 'image' %}
        {% include "pages/snippets/figure.html" with captioned_img=block.value %}
=======
    {% if block.block_type == 'image' or block.block_type == 'svg_image' %}
        {% include "pages/snippets/figure.html" with captioned_img=block.value block_type=block.block_type %}
>>>>>>> a6bf770c
    {% else %}
        <div class="{{ block.block_type }}">
            {% include_block block|format_citation:SW_VERSION %}
        </div>
    {% endif %}
{% endfor %}<|MERGE_RESOLUTION|>--- conflicted
+++ resolved
@@ -1,12 +1,7 @@
 {% load wagtailcore_tags mep_page_tags %}
 {% for block in page.body %}
-<<<<<<< HEAD
-    {% if block.block_type == 'image' %}
-        {% include "pages/snippets/figure.html" with captioned_img=block.value %}
-=======
     {% if block.block_type == 'image' or block.block_type == 'svg_image' %}
         {% include "pages/snippets/figure.html" with captioned_img=block.value block_type=block.block_type %}
->>>>>>> a6bf770c
     {% else %}
         <div class="{{ block.block_type }}">
             {% include_block block|format_citation:SW_VERSION %}
