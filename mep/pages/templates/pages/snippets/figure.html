--- conflicted
+++ resolved
@@ -3,15 +3,11 @@
 {# Expects ImageWithCaption structblock with image and caption #}
 {# sizes per design spec #}
 <figure>
-<<<<<<< HEAD
-    {% include "pages/snippets/responsive_image.html" with img=captioned_img.image alt_text=captioned_img.alternative_text %}
-=======
     {% if block_type == 'image' %}
     {% include "pages/snippets/responsive_image.html" with img=captioned_img.image alt_text=captioned_img.alternative_text %}
     {% elif block_type == 'svg_image' %}
     <img src="{{ captioned_img.image.url }}" alt="{{ captioned_img.alternative_text }}" role="img"/>
     {% endif %}
->>>>>>> a6bf770c
     {% if captioned_img.caption %}
     <figcaption>{{ captioned_img.caption }}</figcaption>
     {% endif %}
