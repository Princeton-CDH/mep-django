"""
Management and display of home page and other content pages.
<<<<<<< HEAD
'''
=======
"""

default_app_config = "mep.pages.apps.PagesConfig"
>>>>>>> 62a39567
<|MERGE_RESOLUTION|>--- conflicted
+++ resolved
@@ -1,9 +1,3 @@
 """
 Management and display of home page and other content pages.
-<<<<<<< HEAD
-'''
-=======
-"""
-
-default_app_config = "mep.pages.apps.PagesConfig"
->>>>>>> 62a39567
+"""