from django import forms
from django.conf.urls import url
from django.contrib import admin
from django.core.urlresolvers import reverse
from django.db.models import Count
from django.utils.html import format_html
from django.utils.timezone import now
from tabular_export.admin import export_to_csv_response

from mep.accounts.admin import AUTOCOMPLETE
from mep.books.models import Creator, CreatorType, Item, Subject, Format, \
    Genre
from mep.common.admin import CollapsibleTabularInline


class ItemCreatorInlineForm(forms.ModelForm):
    class Meta:
        model = Creator
        fields = ('creator_type', 'person', 'notes')
        widgets = {
            'person': AUTOCOMPLETE['person'],
        }


class ItemCreatorInline(CollapsibleTabularInline):
    # generic address edit - includes both account and person
    model = Creator
    form = ItemCreatorInlineForm
    extra = 1


class ItemAdmin(admin.ModelAdmin):
    list_display = ('id', 'title', 'author_list', 'notes', 'borrow_count',
                    'updated_at', 'has_uri')
    list_display_links = ('id', 'title')
    list_filter = ('genres', 'item_format')
    inlines = [ItemCreatorInline]
    search_fields = ('mep_id', 'title', 'notes', 'public_notes' ,
                     'creator__person__name', 'id')
    fieldsets = (
        ('Basic metadata', {
            'fields': ('title', 'year', 'borrow_count')
        }),
        ('Additional metadata', {
            'fields': (
                # ('publishers', 'pub_places'),
                # ('volume'),
<<<<<<< HEAD
                'notes', 'mep_id', 'ebook_url',
=======
                'notes', 'public_notes', 'mep_id'
>>>>>>> eb17bb4b
            )
        }),
        ('OCLC metadata', {
            'fields': (
                'uri', 'edition_uri', 'item_format',
                'genres',
                'subjects',
            )
        })
    )
    readonly_fields = ('mep_id', 'borrow_count')
    filter_horizontal = ('genres', 'subjects')

    actions = ['export_to_csv']

    def get_queryset(self, request):
        '''Annotate the queryset with the number of borrows for sorting'''
        return super(ItemAdmin, self).get_queryset(request) \
                                     .annotate(Count('event__borrow'))

    def borrow_count(self, obj):
        '''Display the borrow count as a link to view associated borrows'''
        return format_html(
            '<a href="{0}?item__id__exact={1!s}" target="_blank">{2}</a>',
            reverse('admin:accounts_borrow_changelist'), str(obj.id),
            # use the database annotation rather than the object property
            # for efficiency
            obj.event__borrow__count
        )
    # use the annotated queryset value to make the field sortable
    borrow_count.admin_order_field = 'event__borrow__count'

    #: fields to be included in CSV export
    export_fields = [
        'admin_url', 'id', 'title', 'year', 'author_list', 'mep_id',
        'uri', 'edition_uri', 'genre_list', 'format', 'subject_list',
        'notes'
    ]

    def csv_filename(self):
        return 'mep-items-%s.csv' % now().strftime('%Y%m%dT%H:%M:%S')

    def tabulate_queryset(self, queryset):
        '''Generator for data in tabular form, including custom fields'''
        for item in queryset.prefetch_related('creator_set'):
            # retrieve values for configured export fields; if the attribute
            # is a callable (i.e., a custom property method), call it
            yield [value() if callable(value) else value
                   for value in (getattr(item, field) for field in self.export_fields)]

    def export_to_csv(self, request, queryset=None):
        '''Stream tabular data as a CSV file'''
        queryset = self.get_queryset(request) if queryset is None else queryset
        # use verbose names to label the columns (adapted from django-tabular-export)

        # get verbose names for model fields
        verbose_names = {
            i.name: i.verbose_name for i in queryset.model._meta.fields}

        # get verbose field name if there is one; look for verbose name
        # on a non-field attribute (e.g. a method); otherwise, title case the field name
        headers = [verbose_names.get(field, None) or
                   getattr(getattr(queryset.model, field),
                           'verbose_name', field.title())
                   for field in self.export_fields]

        return export_to_csv_response(self.csv_filename(), headers,
                                      self.tabulate_queryset(queryset))
    export_to_csv.short_description = 'Export selected items to CSV'

    def get_urls(self):
            # adds a custom URL for exporting all items as CSRF_FAILURE_VIEW = ''
        urls = [
            url(r'^csv/$', self.admin_site.admin_view(self.export_to_csv),
                name='books_item_csv')
        ]
        return urls + super(ItemAdmin, self).get_urls()


class CreatorTypeAdmin(admin.ModelAdmin):
    model = CreatorType
    list_display = ('name', 'notes')


class SubjectAdmin(admin.ModelAdmin):
    list_display = ('name', 'uri', 'rdf_type')
    search_fields = ('name', 'uri', 'rdf_type')
    list_filter = ('rdf_type', )


class FormatAdmin(admin.ModelAdmin):
    list_display = ('name', 'uri')
    # override default order to put notes last
    fields = ('name', 'uri', 'notes')


admin.site.register(Item, ItemAdmin)
admin.site.register(CreatorType, CreatorTypeAdmin)
admin.site.register(Subject, SubjectAdmin)
admin.site.register(Format, FormatAdmin)
admin.site.register(Genre)<|MERGE_RESOLUTION|>--- conflicted
+++ resolved
@@ -45,11 +45,7 @@
             'fields': (
                 # ('publishers', 'pub_places'),
                 # ('volume'),
-<<<<<<< HEAD
-                'notes', 'mep_id', 'ebook_url',
-=======
-                'notes', 'public_notes', 'mep_id'
->>>>>>> eb17bb4b
+                'notes', 'public_notes', 'ebook_url', 'mep_id'
             )
         }),
         ('OCLC metadata', {
