from dal import autocomplete
from django.db.models import F, Q
from django.db.models.functions import Coalesce
from django.shortcuts import get_object_or_404
from django.urls import reverse
from django.views.generic import DetailView, ListView
from django.views.generic.edit import FormMixin

from mep.accounts.models import Event
from mep.books.forms import WorkSearchForm
from mep.books.models import Work
from mep.books.queryset import WorkSolrQuerySet
from mep.common import SCHEMA_ORG
from mep.common.utils import absolutize_url, alpha_pagelabels
from mep.common.views import (AjaxTemplateMixin, FacetJSONMixin,
<<<<<<< HEAD
                              LabeledPagesMixin, RdfViewMixin)
=======
                              LabeledPagesMixin, LoginRequiredOr404Mixin,
                              RdfViewMixin)
from mep.footnotes.models import Footnote
>>>>>>> 54cd1e32


class WorkList(LabeledPagesMixin, ListView,
               FormMixin, AjaxTemplateMixin, FacetJSONMixin, RdfViewMixin):
    '''List page for searching and browsing library items.'''
    model = Work
    page_title = "Books"
    page_description = "Search and browse books by title and filter " + \
        "by bibliographic metadata."
    template_name = 'books/work_list.html'
    ajax_template_name = 'books/snippets/work_results.html'
    paginate_by = 100
    context_object_name = 'works'
    rdf_type = SCHEMA_ORG.SearchResultPage

    form_class = WorkSearchForm
    _form = None
    initial = {'sort': 'title'}

    #: mappings for Solr field names to form aliases
    range_field_map = {
        'event_years': 'circulation_dates',
    }

    #: fields to generate stats on in self.get_ranges
    stats_fields = ('event_years',)

    def get_form_kwargs(self):
        kwargs = super().get_form_kwargs()
        form_data = self.request.GET.copy()

        # set defaults
        for key, val in self.initial.items():
            form_data.setdefault(key, val)

        # set relevance sort as default when there is a search term
        if form_data.get('query', None):
            form_data.setdefault('sort', 'relevance')

        kwargs['data'] = form_data
        # get min/max configuration for range fields
        kwargs['range_minmax'] = self.get_range_stats()

        return kwargs

    # adapted from member list view
    def get_range_stats(self):
        """Return the min and max for fields specified in
        :class:`WorkList`'s stats_fields

        :returns: Dictionary keyed on form field name with a tuple of
            (min, max) as integers. If stats are not returned from the field,
            the key is not added to a dictionary.
        :rtype: dict
        """
        stats = WorkSolrQuerySet().stats(*self.stats_fields).get_stats()
        min_max_ranges = {}
        if not stats:
            return min_max_ranges
        for name in self.stats_fields:
            try:
                min_year = int(stats['stats_fields'][name]['min'])
                max_year = int(stats['stats_fields'][name]['max'])
                # map to form field name if an alias is provided
                min_max_ranges[self.range_field_map.get(name, name)] \
                    = (min_year, max_year)
            # If the field stats are missing, min and max will be NULL,
            # rendered as None.
            # The TypeError will catch and pass returning an empty entry
            # for that field but allowing others to be passed on.
            except TypeError:
                pass
        return min_max_ranges

    def get_form(self, *args, **kwargs):
        if not self._form:
            self._form = super().get_form(*args, **kwargs)
        return self._form

    # map form sort to solr sort
    solr_sort = {
        'relevance': '-score',
        'title': 'sort_title_isort',
        'author': 'sort_authors_isort',
        'pubdate': '-pub_date_i',
        'circulation': '-event_count_i',
        'circulation_date': 'first_event_date_i',
    }
    # NOTE: might be able to infer reverse sort from _desc/_za
    # instead of hard-coding here

    #: bib data query alias field syntax (configured defaults is edismax)
    search_bib_query = '{!qf=$bib_qf pf=$bib_pf v=$bib_query}'

    def get_queryset(self):
        # NOTE faceting so that response doesn't register as an error;
        # data is currently unused
        sqs = WorkSolrQuerySet().facet_field('format', exclude='format')

        form = self.get_form()

        # empty qs if not valid
        if not form.is_valid():
            sqs = sqs.none()

        # otherwise apply filters, query, sort, etc.
        else:
            search_opts = form.cleaned_data

            if search_opts.get('query', None):
                sqs = sqs.search(self.search_bib_query) \
                         .raw_query_parameters(bib_query=search_opts['query']) \
                         .also('score')  # include relevance score in results

            sort_opt = self.solr_sort[search_opts['sort']]
            sqs = sqs.order_by(sort_opt)
            # when not sorting by title, use title as secondary sort
            if self.solr_sort['title'] not in sort_opt:
                sqs = sqs.order_by(self.solr_sort['title'])

            # range filter by circulation dates, if set
            if search_opts['circulation_dates']:
                sqs = sqs.filter(
                    event_years__range=search_opts['circulation_dates'])

        self.queryset = sqs
        return sqs

    def get_context_data(self, **kwargs):
        context = super().get_context_data(**kwargs)
        facets = self.object_list.get_facets().get('facet_fields', None)
        error_message = ''
        # facets are not set if there is an error on the query
        if facets:
            self._form.set_choices_from_facets(facets)
        else:
            # if facets are not set, the query errored
            error_message = 'Something went wrong.'

        context.update({
            'page_title': self.page_title,
            'page_description': self.page_description,
            'error_message': error_message,
            'uncertainty_message': Work.UNCERTAINTY_MESSAGE
        })
        return context

    def get_page_labels(self, paginator):
        '''generate labels for pagination'''

        # if form is invalid, page labels should show 'N/A'
        form = self.get_form()
        if not form.is_valid():
            return [(1, 'N/A')]
        sort = form.cleaned_data['sort']

        if sort in ['title', 'author', 'pubdate', 'circulation_date']:
            sort_field = self.solr_sort[sort].lstrip('-')
            # otherwise, when sorting by alpha, generate alpha page labels
            # Only return sort name; get everything at once to avoid
            # hitting Solr for each page / item.
            pagination_qs = self.queryset.only(sort_field) \
                                         .get_results(rows=100000)
            # cast to string so integers (year) can be treated the same
            alpha_labels = alpha_pagelabels(
                paginator, pagination_qs, lambda x: str(x.get(sort_field, '')),
                max_chars=4)
            # alpha labels is a dict; use items to return list of tuples
            return alpha_labels.items()

        # otherwise use default page label logic
        return super().get_page_labels(paginator)

    def get_absolute_url(self):
        '''Get the full URI of this page.'''
        return absolutize_url(reverse('books:books-list'))

    def get_breadcrumbs(self):
        '''Get the list of breadcrumbs and links to display for this page.'''
        # NOTE we can't set this as an attribute on the view because it calls
        # reverse() via get_absolute_url(), which needs the urlconf to be loaded
        return [
            ('Home', absolutize_url('/')),
            (self.page_title, self.get_absolute_url())
        ]


class WorkDetail(DetailView, RdfViewMixin):
    '''Detail page for a single library book.'''
    model = Work
    template_name = 'books/work_detail.html'
    context_object_name = 'work'
    rdf_type = SCHEMA_ORG.ItemPage

    def get_absolute_url(self):
        '''Get the full URI of this page.'''
        return absolutize_url(self.object.get_absolute_url())

    def get_breadcrumbs(self):
        '''Get the list of breadcrumbs and links to display for this page.'''
        return [
            ('Home', absolutize_url('/')),
            (WorkList.page_title, WorkList().get_absolute_url()),
            (self.object.title, self.get_absolute_url())
        ]


class WorkCirculation(ListView, RdfViewMixin):
    '''Display a list of circulation events (borrows, purchases) for an
    individual work.'''
    model = Event
    template_name = 'books/circulation.html'

    def get_queryset(self):
        '''Fetch all events associated with this work.'''
        return super().get_queryset() \
                      .filter(work__slug=self.kwargs['slug']) \
                      .select_related('borrow', 'purchase', 'account', 'edition') \
                      .prefetch_related('account__persons')

    def get_context_data(self, **kwargs):
        # should 404 if invalid work slug
        # store work before calling super() so available for breadcrumbs
        self.work = get_object_or_404(Work, slug=self.kwargs['slug'])
        context = super().get_context_data(**kwargs)
        context.update({
            'work': self.work,
            'page_title': '%s Circulation Activity' % self.work.title
        })
        return context

    def get_absolute_url(self):
        '''Get the full URI of this page.'''
        return absolutize_url(reverse('books:book-circ', kwargs=self.kwargs))

    def get_breadcrumbs(self):
        '''Get the list of breadcrumbs and links to display for this page.'''
        return [
            ('Home', absolutize_url('/')),
            (WorkList.page_title, WorkList().get_absolute_url()),
            (self.work.title, absolutize_url(self.work.get_absolute_url())),
            ('Circulation', self.get_absolute_url())
        ]


<<<<<<< HEAD
=======
class WorkCardList(ListView, RdfViewMixin):
    '''Card thumbnails for lending card associated with a single library
    member.'''
    model = Footnote
    template_name = 'books/work_cardlist.html'
    context_object_name = 'footnotes'

    def get_queryset(self):
        # find the associated book; 404 if not found
        self.work = get_object_or_404(Work, slug=self.kwargs['slug'])

        # find footnotes for events associated with this work
        # that have images
        return super().get_queryset() \
                      .on_events() \
                      .filter(Q(borrows__work__pk=self.work.pk) |
                              Q(events__work__pk=self.work.pk) |
                              Q(purchases__work__pk=self.work.pk)) \
                      .filter(image__isnull=False) \
                      .annotate(date=Coalesce('borrows__start_date',
                                              'events__start_date',
                                              'purchases__start_date')) \
                      .prefetch_related('content_object', 'image') \
                      .order_by(F('date').asc(nulls_last=True))

        # NOTE: not sure how to sort dates with missing years last

    def get_absolute_url(self):
        '''Full URI for work card list page.'''
        return absolutize_url(reverse('books:book-card-list',
                                      kwargs=self.kwargs))

    def get_breadcrumbs(self):
        '''Get the list of breadcrumbs and links to display for this page.'''
        return [
            ('Home', absolutize_url('/')),
            (WorkList.page_title, WorkList().get_absolute_url()),
            (self.work.title,
             absolutize_url(self.work.get_absolute_url())),
            ('Cards', self.get_absolute_url())
        ]

    def get_context_data(self, **kwargs):
        context = super().get_context_data(**kwargs)
        context['work'] = self.work
        return context


>>>>>>> 54cd1e32
class WorkAutocomplete(autocomplete.Select2QuerySetView):
    '''Basic autocomplete lookup, for use with django-autocomplete-light and
    :class:`mep.books.models.Work` for borrowing and purchasing events'''

    def get_queryset(self):
        '''Get a queryset filtered by query string. Only
        searches on title, mep id and notes for now, since that is all
        our stub records include.
        '''
        return Work.objects.filter(
            Q(title__icontains=self.q) |
            Q(mep_id__icontains=self.q) |
            Q(notes__icontains=self.q)
        ).order_by('title')    # meaningful default sort?<|MERGE_RESOLUTION|>--- conflicted
+++ resolved
@@ -13,13 +13,9 @@
 from mep.common import SCHEMA_ORG
 from mep.common.utils import absolutize_url, alpha_pagelabels
 from mep.common.views import (AjaxTemplateMixin, FacetJSONMixin,
-<<<<<<< HEAD
-                              LabeledPagesMixin, RdfViewMixin)
-=======
                               LabeledPagesMixin, LoginRequiredOr404Mixin,
                               RdfViewMixin)
 from mep.footnotes.models import Footnote
->>>>>>> 54cd1e32
 
 
 class WorkList(LabeledPagesMixin, ListView,
@@ -265,8 +261,6 @@
         ]
 
 
-<<<<<<< HEAD
-=======
 class WorkCardList(ListView, RdfViewMixin):
     '''Card thumbnails for lending card associated with a single library
     member.'''
@@ -315,7 +309,6 @@
         return context
 
 
->>>>>>> 54cd1e32
 class WorkAutocomplete(autocomplete.Select2QuerySetView):
     '''Basic autocomplete lookup, for use with django-autocomplete-light and
     :class:`mep.books.models.Work` for borrowing and purchasing events'''
