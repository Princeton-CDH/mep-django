from dal import autocomplete
from django.db.models import Q
from django.shortcuts import get_object_or_404
from django.urls import reverse
from django.views.generic import DetailView, ListView
from django.views.generic.edit import FormMixin

from mep.accounts.models import Event
from mep.books.forms import WorkSearchForm
from mep.books.models import Work
from mep.books.queryset import WorkSolrQuerySet
from mep.common import SCHEMA_ORG
<<<<<<< HEAD
from mep.common.utils import absolutize_url
from mep.common.views import (AjaxTemplateMixin, FacetJSONMixin,
                              LabeledPagesMixin, LoginRequiredOr404Mixin,
                              RdfViewMixin)
=======
from mep.common.utils import absolutize_url, alpha_pagelabels
from mep.common.views import AjaxTemplateMixin, FacetJSONMixin, \
    LabeledPagesMixin, LoginRequiredOr404Mixin, RdfViewMixin
>>>>>>> 48bdb650


class WorkList(LoginRequiredOr404Mixin, LabeledPagesMixin, ListView,
               FormMixin, AjaxTemplateMixin, FacetJSONMixin, RdfViewMixin):
    '''List page for searching and browsing library items.'''
    model = Work
    page_title = "Books"
    page_description = "Search and browse books by title and filter " + \
        "by bibliographic metadata."
    template_name = 'books/work_list.html'
    ajax_template_name = 'books/snippets/work_results.html'
    paginate_by = 100
    context_object_name = 'works'
    rdf_type = SCHEMA_ORG.SearchResultPage

    form_class = WorkSearchForm
    _form = None
    initial = {'sort': 'title'}

    def get_form_kwargs(self):
        kwargs = super().get_form_kwargs()
        form_data = self.request.GET.copy()

        # always use relevance sort for keyword search;
        # otherwise use default (sort by title)
        if form_data.get('query', None):
            form_data['sort'] = 'relevance'

        # set defaults
        for key, val in self.initial.items():
            form_data.setdefault(key, val)

        kwargs['data'] = form_data
        return kwargs

    def get_form(self, *args, **kwargs):
        if not self._form:
            self._form = super().get_form(*args, **kwargs)
        return self._form

    # map form sort to solr sort
    solr_sort = {
        'relevance': '-score',
        'title': 'sort_title_isort',
        'author': 'sort_authors_isort',
        'pubdate': '-pub_date_i',
        'circulation': '-event_count_i',
        'circulation_date': 'first_event_date_i',
    }
    # NOTE: might be able to infer reverse sort from _desc/_za
    # instead of hard-coding here

    #: bib data query alias field syntax (configured defaults is edismax)
    search_bib_query = '{!qf=$bib_qf pf=$bib_pf v=$bib_query}'

    def get_queryset(self):
        # NOTE faceting so that response doesn't register as an error;
        # data is currently unused
        sqs = WorkSolrQuerySet().facet_field('format', exclude='format')

        form = self.get_form()

        # empty qs if not valid
        if not form.is_valid():
            sqs = sqs.none()

        # otherwise apply filters, query, sort, etc.
        else:
            search_opts = form.cleaned_data

            if search_opts.get('query', None):
                sqs = sqs.search(self.search_bib_query) \
                         .raw_query_parameters(bib_query=search_opts['query']) \
                         .also('score')  # include relevance score in results

            sort_opt = self.solr_sort[search_opts['sort']]
            sqs = sqs.order_by(sort_opt)
            # when not sorting by title, use title as secondary sort
            if self.solr_sort['title'] not in sort_opt:
                sqs = sqs.order_by(self.solr_sort['title'])

        self.queryset = sqs
        return sqs

    def get_context_data(self, **kwargs):
        context = super().get_context_data(**kwargs)
        facets = self.object_list.get_facets().get('facet_fields', None)
        error_message = ''
        # facets are not set if there is an error on the query
        if facets:
            self._form.set_choices_from_facets(facets)
        else:
            # if facets are not set, the query errored
            error_message = 'Something went wrong.'

        context.update({
            'page_title': self.page_title,
            'page_description': self.page_description,
            'error_message': error_message,
            'uncertainty_message': Work.UNCERTAINTY_MESSAGE
        })
        return context

    def get_page_labels(self, paginator):
        '''generate labels for pagination'''

        # if form is invalid, page labels should show 'N/A'
        form = self.get_form()
        if not form.is_valid():
            return [(1, 'N/A')]
        sort = form.cleaned_data['sort']

        if sort in ['title', 'author', 'pubdate', 'circulation_date']:
            sort_field = self.solr_sort[sort].lstrip('-')
            # otherwise, when sorting by alpha, generate alpha page labels
            # Only return sort name; get everything at once to avoid
            # hitting Solr for each page / item.
            pagination_qs = self.queryset.only(sort_field) \
                                         .get_results(rows=100000)
            # cast to string so integers (year) can be treated the same
            alpha_labels = alpha_pagelabels(
                paginator, pagination_qs, lambda x: str(x.get(sort_field, '')),
                max_chars=4)
            # alpha labels is a dict; use items to return list of tuples
            return alpha_labels.items()

        # otherwise use default page label logic
        return super().get_page_labels(paginator)

    def get_absolute_url(self):
        '''Get the full URI of this page.'''
        return absolutize_url(reverse('books:books-list'))

    def get_breadcrumbs(self):
        '''Get the list of breadcrumbs and links to display for this page.'''
        # NOTE we can't set this as an attribute on the view because it calls
        # reverse() via get_absolute_url(), which needs the urlconf to be loaded
        return [
            ('Home', absolutize_url('/')),
            (self.page_title, self.get_absolute_url())
        ]


class WorkDetail(LoginRequiredOr404Mixin, DetailView, RdfViewMixin):
    '''Detail page for a single library book.'''
    model = Work
    template_name = 'books/work_detail.html'
    context_object_name = 'work'
    rdf_type = SCHEMA_ORG.ItemPage

    def get_absolute_url(self):
        '''Get the full URI of this page.'''
        return absolutize_url(self.object.get_absolute_url())

    def get_breadcrumbs(self):
        '''Get the list of breadcrumbs and links to display for this page.'''
        return [
            ('Home', absolutize_url('/')),
            (WorkList.page_title, WorkList().get_absolute_url()),
            (self.object.title, self.get_absolute_url())
        ]


class WorkCirculation(ListView, RdfViewMixin):
    '''Display a list of circulation events (borrows, purchases) for an
    individual work.'''
    model = Event
    template_name = 'books/circulation.html'

    def get_queryset(self):
        '''Fetch all events associated with this work.'''
        return super().get_queryset().filter(work__slug=self.kwargs['slug'])

    def get_context_data(self, **kwargs):
        # should 404 if invalid work slug
        # store work before calling super() so available for breadcrumbs
        self.work = get_object_or_404(Work, slug=self.kwargs['slug'])
        context = super().get_context_data(**kwargs)
        context.update({
            'work': self.work,
            'page_title': '%s Circulation Activity' % self.work.title
        })
        return context

    def get_absolute_url(self):
        '''Get the full URI of this page.'''
        return absolutize_url(reverse('books:book-circ', kwargs=self.kwargs))

    def get_breadcrumbs(self):
        '''Get the list of breadcrumbs and links to display for this page.'''
        return [
            ('Home', absolutize_url('/')),
            (WorkList.page_title, WorkList().get_absolute_url()),
            (self.work.title, absolutize_url(self.work.get_absolute_url())),
            ('Circulation', self.get_absolute_url())
        ]

class WorkAutocomplete(autocomplete.Select2QuerySetView):
    '''Basic autocomplete lookup, for use with django-autocomplete-light and
    :class:`mep.books.models.Work` for borrowing and purchasing events'''

    def get_queryset(self):
        '''Get a queryset filtered by query string. Only
        searches on title, mep id and notes for now, since that is all
        our stub records include.
        '''
        return Work.objects.filter(
            Q(title__icontains=self.q) |
            Q(mep_id__icontains=self.q) |
            Q(notes__icontains=self.q)
        ).order_by('title')    # meaningful default sort?<|MERGE_RESOLUTION|>--- conflicted
+++ resolved
@@ -10,16 +10,10 @@
 from mep.books.models import Work
 from mep.books.queryset import WorkSolrQuerySet
 from mep.common import SCHEMA_ORG
-<<<<<<< HEAD
-from mep.common.utils import absolutize_url
+from mep.common.utils import absolutize_url, alpha_pagelabels
 from mep.common.views import (AjaxTemplateMixin, FacetJSONMixin,
                               LabeledPagesMixin, LoginRequiredOr404Mixin,
                               RdfViewMixin)
-=======
-from mep.common.utils import absolutize_url, alpha_pagelabels
-from mep.common.views import AjaxTemplateMixin, FacetJSONMixin, \
-    LabeledPagesMixin, LoginRequiredOr404Mixin, RdfViewMixin
->>>>>>> 48bdb650
 
 
 class WorkList(LoginRequiredOr404Mixin, LabeledPagesMixin, ListView,
