--- conflicted
+++ resolved
@@ -297,7 +297,6 @@
         work.uri = 'http://www.worldcat.org/oclc/578050'
         assert work.has_uri()
 
-<<<<<<< HEAD
     def test_save(self):
         with patch.object(Work, 'generate_slug') as mock_generate_slug:
             work = Work(title='Topicless', slug='notopic', mep_id='')
@@ -335,7 +334,7 @@
         unclear3 = Work(title='unclear')
         unclear3.generate_slug()
         assert unclear3.slug == 'unclear-3'
-=======
+
     def test_is_uncertain(self):
         # work without notes should not show icon
         work1 = Work(title='My Book')
@@ -346,7 +345,6 @@
         # work with UNCERTAINTYICON tag should show icon
         work3 = Work(title='Uncertain', notes='foo UNCERTAINTYICON bar')
         assert work3.is_uncertain
->>>>>>> c82cb434
 
 
 class TestCreator(TestCase):
