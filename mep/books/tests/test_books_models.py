import datetime
import os
from unittest.mock import Mock, patch

from django.test import TestCase
import requests

from mep.accounts.models import Account, Borrow, Event, Purchase
from mep.books.models import Creator, CreatorType, Edition, EditionCreator, \
    Format, Genre, Subject, Work
from mep.books.utils import work_slug
from mep.books.tests.test_oclc import FIXTURE_DIR
from mep.people.models import Person


class TestWork(TestCase):

    def test_repr(self):
        work = Work(title='Le foo et le bar', year=1916)
        # unsaved
        assert repr(work) == '<Work pk:?? %s>' % work
        # saved
        work.save()
        assert repr(work) == '<Work pk:%s %s>' % (work.pk, work)

    def test_str(self):

        # Test pattern for title and year
        work = Work(title='Le foo et le bar', year=1916)
        assert str(work) == 'Le foo et le bar (1916)'
        # Test pattern for just title
        work.year = None
        assert str(work) == 'Le foo et le bar'
        # Test pattern for no title or year
        work.title = ''
        assert str(work) == '(No title, year)'

    def test_borrow_count(self):
        # create a test work
        # should have zero borrows
        work = Work(title='Le foo et le bar', year=1916)
        work.save()
        assert work.borrow_count == 0
        # create a test account and borrow the work once
        # should have one borrow
        acct = Account()
        acct.save()
        Borrow(work=work, account=acct).save()
        # borrow a few more times and test the count
        Borrow(work=work, account=acct).save()
        Borrow(work=work, account=acct).save()
        Borrow(work=work, account=acct).save()
        assert work.borrow_count == 4

        # uses db annotation if present
        work.event__borrow__count = 3
        assert work.borrow_count == 3

    def test_event_count(self):
        # create a test work
        # should have zero events
        work = Work(title='Le foo et le bar', year=1916)
        work.save()
        assert work.event_count == 0
        # create a test account and add some events
        acct = Account()
        acct.save()
        Borrow(work=work, account=acct).save()
        # borrow a few more times and test the count
        Purchase(work=work, account=acct).save()
        Event(work=work, account=acct).save()
        assert work.event_count == 3

        # uses db annotation if present
        work.event__count = 12
        assert work.event_count == 12

    def test_purchase_count(self):
        # create a test work
        # should have zero purchases
        work = Work(title='Le foo et le bar', year=1916)
        work.save()
        assert work.purchase_count == 0
        # create a test account and purchase the work once
        # should have one purchase
        acct = Account()
        acct.save()
        Purchase(work=work, account=acct).save()
        # add one borrow
        Borrow(work=work, account=acct).save()
        assert work.purchase_count == 1

        # uses db annotation if present
        work.event__purchase__count = 7
        assert work.purchase_count == 7

    def test_authors_editors_translators(self):
        work = Work.objects.create(title='Poems', year=1916)
        author1 = Person.objects.create(name='Smith', slug='s')
        author2 = Person.objects.create(name='Jones', slug='j')
        editor = Person.objects.create(name='Ed Mund', slug='m')
        translator = Person.objects.create(name='Juan Smythe', slug='sm')
        author_type = CreatorType.objects.get(name='Author')
        editor_type = CreatorType.objects.get(name='Editor')
        translator_type = CreatorType.objects.get(name='Translator')

        # add one each of author, editor, and translator
        Creator.objects.create(
            creator_type=author_type, person=author1, work=work)
        Creator.objects.create(
            creator_type=editor_type, person=editor, work=work)
        Creator.objects.create(
            creator_type=translator_type, person=translator, work=work)

        assert len(work.authors) == 1
        assert work.authors[0] == author1
        assert work.author_list() == str(author1)

        # add second author
        Creator.objects.create(creator_type=author_type, person=author2,
                               work=work)
        assert len(work.authors) == 2
        assert author1 in work.authors
        assert author2 in work.authors
        assert work.author_list() == '%s; %s' % (author1, author2)

        assert len(work.editors) == 1
        assert work.editors[0] == editor

        assert len(work.translators) == 1
        assert work.translators[0] == translator

    def test_format(self):
        work = Work.objects.create(title='Searching')
        assert work.format() == ''

        work.work_format = Format.objects.first()
        assert work.format() == work.work_format.name

    def test_first_known_interaction(self):
        # create a test work with no events
        work = Work.objects.create(title='Searching')
        assert not work.first_known_interaction

        # create a borrow with date
        acct = Account()
        acct.save()
        borrow_date = datetime.date(1940, 3, 2)
        borrow = Borrow(work=work, account=acct)
        borrow.partial_start_date = borrow_date.isoformat()
        borrow.save()
        # first date should be borrow start date
        assert work.first_known_interaction == borrow_date

        # create a borrow with an unknown date
        unknown_borrow = Borrow.objects.create(work=work, account=acct)
        unknown_borrow.partial_start_date = '--01-01'
        unknown_borrow.save()
        # should use previous borrow date, not the unknown (1900)
        assert work.first_known_interaction == borrow_date

    @patch('mep.books.models.Subject.create_from_uri')
    def test_populate_from_worldcat(self, mock_create_from_uri):
        work = Work.objects.create(title='Time and Tide')
        worldcat_entity = Mock(
            work_uri='http://worldcat.org/entity/work/id/3372107206',
            item_uri='http://www.worldcat.org/oclc/3484871',
            genres=['Periodicals'],
            item_type='http://schema.org/Periodical',
            subjects=[]
        )
        work.populate_from_worldcat(worldcat_entity)
        assert work.uri == worldcat_entity.work_uri
        assert work.edition_uri == worldcat_entity.item_uri
        assert work.genres.first().name == worldcat_entity.genres[0]
        assert work.work_format == Format.objects.get(uri=worldcat_entity.item_type)
        # no subjects on the eentity
        assert not work.subjects.all()

        worldcat_entity.subjects = [
            'http://viaf.org/viaf/97006051',
            'http://id.worldcat.org/fast/1259831/'
        ]

        # create test subjects for mock so we can create
        # them on-demand and test them not existing prior
        def make_test_subject(uri):
            if 'viaf' in uri:
                return Subject.objects.create(
                    uri=uri, name='Ernest Hemingway',
                    rdf_type='http://schema.org/Person')

            return Subject.objects.create(
                uri=uri, name='Lorton, Virginia',
                rdf_type='http://schema.org/Place')

        mock_create_from_uri.side_effect = make_test_subject
        work.populate_from_worldcat(worldcat_entity)
        assert work.subjects.count() == 2
        assert mock_create_from_uri.call_count == 2
        mock_create_from_uri.assert_any_call(worldcat_entity.subjects[0])
        mock_create_from_uri.assert_any_call(worldcat_entity.subjects[1])

        # if the subjects already exist, they should not be created
        mock_create_from_uri.reset_mock()
        work.populate_from_worldcat(worldcat_entity)
        mock_create_from_uri.assert_not_called()
        assert work.subjects.count() == 2

        # test replaces previous subjects
        del worldcat_entity.subjects[-1]
        work.populate_from_worldcat(worldcat_entity)
        assert work.subjects.count() == 1

        # simulate error creating subject - returns None
        worldcat_entity.subjects = [
            'http://example.com/about/me',
        ]
        mock_create_from_uri.side_effect = None
        mock_create_from_uri.return_value = None
        # shouldn't error
        work.populate_from_worldcat(worldcat_entity)
        mock_create_from_uri.assert_called_with(worldcat_entity.subjects[0])
        # should set to subjects it could find/create (in this case, none)
        assert not work.subjects.count()

        # unexpected work type / unknown format; should not error
        worldcat_entity.item_type = 'http://schema.org/CreativeWork'
        # clear out existing work format from previous calls
        work.work_format = None
        work.populate_from_worldcat(worldcat_entity)
        assert not work.work_format

    def test_subject_list(self):
        # no subjects
        work = Work.objects.create(title='Topicless')
        assert work.subject_list() == ''

        subj1 = Subject.objects.create(
            uri='http://viaf.org/viaf/97006051', name='Ernest Hemingway',
            rdf_type='http://schema.org/Person')
        subj2 = Subject.objects.create(
            uri='http://id.worldcat.org/fast/1259831/',
            name='Lorton, Virginia', rdf_type='http://schema.org/Place')
        work.subjects.add(subj1)
        work.subjects.add(subj2)
        assert work.subject_list() == '%s; %s' % (subj1.name, subj2.name)

    def test_genre_list(self):
        # no genres
        work = Work.objects.create(title='Genreless')
        assert work.genre_list() == ''

        genre1 = Genre.objects.create(name='Periodicals')
        genre2 = Genre.objects.create(name='Drama')
        work.genres.add(genre1)
        work.genres.add(genre2)
        assert work.genre_list() == '%s; %s' % (genre2.name, genre1.name)

    def test_author_list(self):
        # no authors
        work = Work.objects.create(title='Anonymous')
        assert work.author_list() == ''
        # one author
        author_type = CreatorType.objects.get(name='Author')
        author1 = Person.objects.create(name='Smith', slug='s')
        Creator.objects.create(
            creator_type=author_type, person=author1, work=work)
        assert work.author_list() == 'Smith'
        # multiple authors
        author2 = Person.objects.create(name='Jones', slug='j')
        Creator.objects.create(
            creator_type=author_type, person=author2, work=work)
        assert work.author_list() == 'Smith; Jones'

    def test_sort_author_list(self):
        # no authors
        work = Work.objects.create(title='Anonymous')
        assert work.sort_author_list == ''
        # one author
        author_type = CreatorType.objects.get(name='Author')
        author1 = Person.objects.create(
            name='Bob Smith', sort_name='Smith, Bob', slug='s')
        Creator.objects.create(
            creator_type=author_type, person=author1, work=work)
        assert work.sort_author_list == 'Smith, Bob'
        # multiple authors
        author2 = Person.objects.create(
            name='Bill Jones', sort_name='Jones, Bill', slug='j')
        Creator.objects.create(
            creator_type=author_type, person=author2, work=work)
        assert work.sort_author_list == 'Jones, Bill; Smith, Bob'

    def test_has_uri(self):
        work = Work(title='Topicless')
        assert not work.has_uri()
        work.uri = 'http://www.worldcat.org/oclc/578050'
        assert work.has_uri()

    def test_save(self):
        with patch.object(Work, 'generate_slug') as mock_generate_slug:
            work = Work(title='Topicless', slug='notopic', mep_id='')
            work.save()
            # empty string converted to None
            assert work.mep_id is None
            # generate slug not called
            assert mock_generate_slug.call_count == 0

            # generate slug called if no slug is set
            work.slug = ''
            work.save()
            assert mock_generate_slug.call_count == 1

    def test_generate_slug(self):
        work = Work(title='totally unique title')
        work.generate_slug()
        # uses result of work slug unchanged
        assert work.slug == work_slug(work)
        work.save()

        # three-word title will be a duplicate slug, should use fourth
        work = Work(title='totally unique title 2020')
        work.generate_slug()
        assert work.slug == work_slug(work, max_words=4)

        # numeric differentiation when needed
        Work.objects.create(title='unclear', slug='unclear')
        unclear2 = Work(title='unclear')
        unclear2.generate_slug()
        # should determine -2 based on existing of one unclear slug
        assert unclear2.slug == 'unclear-2'
        unclear2.save()
        # should increment if there are existing numbers
        unclear3 = Work(title='unclear')
        unclear3.generate_slug()
        assert unclear3.slug == 'unclear-3'

    def test_is_uncertain(self):
        # work without notes should not show icon
        work1 = Work(title='My Book')
        assert not work1.is_uncertain
        # work with notes but no UNCERTAINTYICON tag should not show icon
        work2 = Work(title='My Notable Book', notes='my notes')
        assert not work2.is_uncertain
        # work with UNCERTAINTYICON tag should show icon
        work3 = Work(title='Uncertain', notes='foo UNCERTAINTYICON bar')
        assert work3.is_uncertain

<<<<<<< HEAD
    def test_sort_title(self):
        work = Work(title='My Book')
        assert work.sort_title == "My Book"
        work.title = 'Book'
        assert work.sort_title == "Book"
        work.title = 'The Book'
        assert work.sort_title == "Book"
        work.title = '"Car"'
        assert work.sort_title == 'Car"'
        work.title = '[unclear]'
        assert work.sort_title == 'unclear]'
        work.title = 'L\'Infini'
        assert work.sort_title == 'Infini'
        work.title = 'Of Mice and Men'
        assert work.sort_title == 'Of Mice and Men'
        work.title = 'A Portrait of the Artist'
        assert work.sort_title == 'Portrait of the Artist'
=======
    def test_index_data(self):
        work1 = Work.objects.create(
            title='poems', slug='poems', year=1801,
            notes='PROBX', public_notes='some edition')

        data = work1.index_data()
        assert 'item_type' in data
        assert data['pk_i'] == work1.pk
        assert data['title_t'] == work1.title
        assert data['sort_title_isort'] == work1.title
        assert data['slug_s'] == work1.slug
        assert not data['authors_t']
        assert not data['sort_authors_t']
        assert not data['sort_authors_isort']
        assert not data['creators_t']
        assert data['pub_date_i'] == work1.year
        assert data['format_s_lower'] == ''
        assert data['notes_txt_en'] == work1.public_notes
        assert data['admin_notes_txt_en'] == work1.notes
        assert not data['is_uncertain_b']

        # add creators
        ctype = CreatorType.objects.get(name='Author')
        person = Person.objects.create(name='Joyce', slug='joyce',
                                       sort_name='Joyce, J.')
        translator_type = CreatorType.objects.get(name='Translator')
        translator = Person.objects.create(name='Juan Smythe', slug='sm')
        Creator.objects.create(creator_type=ctype, person=person, work=work1)
        Creator.objects.create(creator_type=translator_type, person=translator,
                               work=work1)
        data = work1.index_data()
        assert data['authors_t'] == [a.name for a in work1.authors]
        assert data['sort_authors_t'] == [a.sort_name for a in work1.authors]
        assert data['sort_authors_isort'] == work1.sort_author_list
        assert data['creators_t'] == [c.name for c in work1.creators.all()]
>>>>>>> b5493457


class TestCreator(TestCase):

    def test_str(self):
        ctype = CreatorType.objects.get(name='Author')
        person = Person.objects.create(name='Joyce', slug='joyce')
        work = Work.objects.create(title='Ulysses')
        creator = Creator(creator_type=ctype, person=person, work=work)
        assert str(creator) == ' '.join([str(person), ctype.name, str(work)])


class TestSubject(TestCase):

    def get_test_subject(self):
        return Subject(
            name='Mark Twain', uri='https://viaf.org/viaf/50566653',
            rdf_type='http://schema.org/Person')

    def test_str(self):
        subject = self.get_test_subject()
        assert str(subject) == '%s (%s)' % (subject.name, subject.uri)

    def test_repr(self):
        subject = self.get_test_subject()
        assert repr(subject) == '<Subject %s (%s)>' % (subject.uri, subject.name)

    @patch('mep.books.models.requests')
    def test_create_from_uri(self, mock_requests):
        # patch in status codes
        mock_requests.codes = requests.codes
        mock_response = mock_requests.get.return_value
        # simulate success and return local fixture rdf data
        mock_response.status_code = requests.codes.ok
        with open(os.path.join(FIXTURE_DIR, 'viaf_97006051.rdf')) as rdf_file:
            mock_response.content.decode.return_value = rdf_file.read()
            # needs to be not text/html
            mock_response.headers = {'content-type': 'application/rdf+xml'}

        viaf_uri = 'http://viaf.org/viaf/97006051'
        new_subject = Subject.create_from_uri(viaf_uri)
        # should create subject with fields populated
        assert isinstance(new_subject, Subject)
        assert new_subject.uri == viaf_uri
        assert new_subject.rdf_type == 'http://schema.org/Person'
        assert new_subject.name == 'Ernest Hemingway'
        # should be saved
        assert new_subject.pk
        # viaf URI should be called with accept haeder for content-negotiation
        mock_requests.get.assert_called_with(
            viaf_uri, headers={'accept': 'application/rdf+xml'})

        # simulate no label
        mock_response.content.decode.return_value = '''<rdf:RDF
        xmlns:rdf="http://www.w3.org/1999/02/22-rdf-syntax-ns#" />'''
        assert not Subject.create_from_uri(viaf_uri)

        # simulate success but html
        mock_response.headers = {'content-type': 'text/html; charset=UTF-8'}
        # doesn't error but doesn't return anything
        assert not Subject.create_from_uri(viaf_uri)

        # test LoC url with json-ld response
        with open(os.path.join(FIXTURE_DIR, 'loc_sh2008113651.jsonld')) as jsonld_file:
            mock_response.content.decode.return_value = jsonld_file.read()
            mock_response.headers = {'content-type': 'application/ld+json'}
            loc_uri = 'http://id.loc.gov/authorities/subjects/sh2008113651'
            new_subject = Subject.create_from_uri(loc_uri)
            assert isinstance(new_subject, Subject)
            assert new_subject.uri == loc_uri
            # order is not guaranteed so we get *one* of these
            # (but I don't think we care)
            assert new_subject.rdf_type in [
                'http://www.w3.org/2004/02/skos/core#Concept',
                'http://www.loc.gov/mads/rdf/v1#ComplexSubject',
                'http://www.loc.gov/mads/rdf/v1#Authority'
            ]
            assert new_subject.name == 'Women--Economic conditions'

            # explicitly requests jsonld version for LoC url
            mock_requests.get.assert_called_with('%s.jsonld' % loc_uri,
                                                 headers={})

        # simulate not found
        mock_response.status_code = requests.codes.not_found
        fast_uri = 'http://id.worldcat.org/fast/1259831/'
        new_subject = Subject.create_from_uri(fast_uri)
        assert not new_subject
        # fast URI requires different http request
        mock_requests.get.assert_called_with(
            '%s.rdf.xml' % fast_uri.rstrip('/'), headers={})


class TestEdition(TestCase):

    def test_str(self):
        work = Work.objects.create(title='Le foo et le bar', year=1916,
                                   slug='foo-bar')
        # no edition title or year - uses work details
        edition = Edition(work=work)
        assert str(edition) == '%s (%s)' % (work.title, work.year)

        # edition title takes precedence
        edition.title = 'The foo and the bar'
        assert str(edition) == '%s (%s)' % (edition.title, work.year)

        # edition date takes precedence
        edition.partial_date = '1920'
        assert str(edition) == '%s (%s)' % (edition.title, edition.partial_date)

        # includes volume, number, season when present
        edition.volume = 2
        assert str(edition) == '%s (%s) vol. 2' % (edition.title,
                                                   edition.partial_date)
        edition.number = 3
        assert str(edition) == '%s (%s) vol. 2 no. 3' % \
            (edition.title, edition.partial_date)
        edition.season = 'Winter'
        assert str(edition) == '%s (%s) vol. 2 no. 3 Winter' % \
            (edition.title, edition.partial_date)

        unknown_work = Work.objects.create(slug='unknown')
        # handles missing title
        unknown_edition = Edition(work=unknown_work)
        assert str(unknown_edition) == '?? (??)'

    def test_repr(self):
        work = Work.objects.create(title='Le foo et le bar', year=1916,
                                   slug='foo-bar-1916')
        # unsaved edition has no pk
        edition = Edition(work=work)
        assert repr(edition) == '<Edition pk:?? %s>' % edition

        # saved repr
        edition.save()
        assert repr(edition) == '<Edition pk:%d %s>' % (edition.pk, edition)

    def test_display_html(self):
        work = Work.objects.create(title='transition', slug='transition')
        # volume only
        edition = Edition(work=work, volume=3)
        assert edition.display_html() == 'Vol. 3'
        # volume + number
        edition.number = '19a'
        assert edition.display_html() == 'Vol. 3, no. 19a'
        # volume + number + season
        edition.season = 'Winter'
        assert edition.display_html() == 'Vol. 3, no. 19a, Winter'
        # volume + number + season + year
        edition.date = datetime.date(1931, 1, 1)
        assert edition.display_html() == 'Vol. 3, no. 19a, Winter 1931'
        # number + season + date, no volume
        edition.volume = None
        assert edition.display_html() == 'no. 19a, Winter 1931'
        # with title
        edition.title = 'Subsection'
        assert edition.display_html() == \
            'no. 19a, Winter 1931 <br/><em>Subsection</em>'

        # title and year but no season
        edition.season = ''
        assert edition.display_html() == \
            'no. 19a, 1931 <br/><em>Subsection</em>'

    def test_display_text(self):
        work = Work.objects.create(title='transition', slug='trans')
        # volume only
        edition = Edition(work=work, volume=3,
                          date=datetime.date(1931, 1, 1),
                          title='subtitle')
        assert edition.display_text() == \
            'Vol. 3, 1931 subtitle'


class TestEditionCreator(TestCase):

    def test_str(self):
        ctype = CreatorType.objects.get(name='Editor')
        person = Person.objects.create(name='Joyce', slug='joyce')
        work = Work.objects.create(title='Ulysses')
        edition = Edition.objects.create(work=work)
        creator = EditionCreator(creator_type=ctype, person=person,
                                 edition=edition)
        assert str(creator) == ' '.join([str(person), ctype.name, str(edition)])<|MERGE_RESOLUTION|>--- conflicted
+++ resolved
@@ -346,7 +346,6 @@
         work3 = Work(title='Uncertain', notes='foo UNCERTAINTYICON bar')
         assert work3.is_uncertain
 
-<<<<<<< HEAD
     def test_sort_title(self):
         work = Work(title='My Book')
         assert work.sort_title == "My Book"
@@ -364,7 +363,7 @@
         assert work.sort_title == 'Of Mice and Men'
         work.title = 'A Portrait of the Artist'
         assert work.sort_title == 'Portrait of the Artist'
-=======
+
     def test_index_data(self):
         work1 = Work.objects.create(
             title='poems', slug='poems', year=1801,
@@ -400,7 +399,6 @@
         assert data['sort_authors_t'] == [a.sort_name for a in work1.authors]
         assert data['sort_authors_isort'] == work1.sort_author_list
         assert data['creators_t'] == [c.name for c in work1.creators.all()]
->>>>>>> b5493457
 
 
 class TestCreator(TestCase):
