import logging

import rdflib
from rdflib.namespace import SKOS
import requests
from django.core.exceptions import ObjectDoesNotExist, ValidationError
from django.db import models
from django.urls import reverse
from django.utils.html import format_html, strip_tags
from parasolr.django.indexing import ModelIndexable

from mep.accounts.event_set import EventSetMixin
from mep.accounts.partial_date import DatePrecisionField, PartialDate, PartialDateMixin
from mep.books.utils import generate_sort_title, nonstop_words, work_slug
from mep.common.models import Named, Notable, TrackChangesModel
from mep.common.validators import verify_latlon
from mep.people.models import Person

logger = logging.getLogger(__name__)


class PublisherPlace(Named, Notable):
    """Model for place where publishers are located"""

    # NOTE: Using decimal field here to set precision on the head
    # FloatField uses float, which can introduce unexpected rounding.
    # This would let us have measurements down to the tree level, if necessary

    # QUESTION: Do we want to add a Geonames ID for this?
    latitude = models.DecimalField(
        max_digits=8, decimal_places=5, validators=[verify_latlon]
    )
    longitude = models.DecimalField(
        max_digits=8, decimal_places=5, validators=[verify_latlon]
    )


class Publisher(Named, Notable):
    """Model for publishers"""


class Format(Named, Notable):
    """Format of items in the library (book, periodical, etc)"""

    #: linked data URI for the format
    uri = models.URLField("URI", help_text="Format or type URI", unique=True)


class Genre(Named):
    """Genres of items from OCLC"""


class Subject(models.Model):
    """Linked data subjects for describing :class:`Item`"""

    #: name/label for the subject (required but not required unique)
    name = models.CharField(max_length=255)
    #: linked data URI for the subject
    uri = models.URLField("URI", help_text="Subject URI", unique=True)
    #: rdf type for the subject
    rdf_type = models.URLField("RDF Type")

    def __str__(self):
        return "%s (%s)" % (self.name, self.uri)

    def __repr__(self):
        return "<Subject %s (%s)>" % (self.uri, self.name)

    @classmethod
    def create_from_uri(cls, uri):
        """Initialize a new :class:`Subject` from a URI. Loads the URI
        as an :class:`rdflib.Graph` in order to pull the preferred label
        and RDF type for the URI."""

        # as for OCLC code, using requests to load RDF content
        # for more fine-grained control and fewer errors for batch work,
        # and current SSL support (i.e. for VIAF)
        graph = rdflib.Graph()
        request_uri = uri
        uriref = rdflib.URIRef(uri)
        # worldcat FAST URIs don't support content negotation,
        # so explicitly request RDF content based on known URL format
        request_headers = {}
        if uri.startswith("http://id.worldcat.org/fast/"):
            request_uri = "%s.rdf.xml" % request_uri.rstrip("/")
        elif uri.startswith("http://id.loc.gov/authorities/"):
            # at least one LOC url is redirecting alternately
            # to an HTML version and json-ld, so explicitly request json-ld
            request_uri = "%s.jsonld" % request_uri
        else:
            request_headers = {"accept": "application/rdf+xml"}
        response = requests.get(request_uri, headers=request_headers)

        # exclude html responses, since they can't be parsed
        # (some LOC json requests are redirecting to html)
        # Possibly useful? LoC responses include a X-PrefLabel header,
        # could just use that (and make type optional)
        if response.status_code == requests.codes.ok and not response.headers[
            "content-type"
        ].startswith("text/html"):
            parse_opts = {}
            # some results return json-ld, and rdflib does not autodetect
            if response.headers["content-type"] == "application/ld+json":
                parse_opts["format"] = "json-ld"
<<<<<<< HEAD
            elif response.headers["content-type"] == "application/rdf+xml":
                # default format for rdflib < 6.0.0
                parse_opts["format"] = "xml"
=======
>>>>>>> 62a39567

            graph.parse(data=response.content.decode(), **parse_opts)

            # determine label
            # based on preferredLabel method in rdlib<6.0
            labels = list(graph.objects(uriref, SKOS.prefLabel))
            print("labels")
            print(labels)

            # viaf records include multiple languages and some records
<<<<<<< HEAD
            # have language codes for them; filter by language if possible
            if "viaf.org" in uri:
                en_labels = [l for l in labels if l.language == "en-US"]
                print("en labels")
                print(en_labels)
                if en_labels:
                    labels = en_labels
=======
            # have language codes for them; try with language filter first
            if "viaf.org" in uri:
                label_opts["lang"] = "en-US"
            labels = graph.preferredLabel(uriref, **label_opts)
            # if no labels were found with language tag, try without
            if not labels:
                labels = graph.preferredLabel(uriref)
>>>>>>> 62a39567
            # if still no labels, bail out
            if not labels:
                return
            # use the object for the first result
            name = str(labels[0])
            rdf_type = str(graph.value(uriref, rdflib.RDF.type))
            return Subject.objects.create(uri=uri, name=name, rdf_type=rdf_type)

        # if the request failed or was not usable, log the error
        logger.warning(
            "Error creating Subject for %s (response %s)", uri, response.status_code
        )


class WorkSignalHandlers:
    """Signal handlers for indexing :class:`Work` records when
    related records are saved or deleted."""

    @staticmethod
    def creatortype_save(sender, instance=None, raw=False, **_kwargs):
        """reindex all associated works when a creator type is changed"""
        # raw = saved as presented; don't query the database
        if raw or not instance.pk:
            return
        # if any members are associated
        works = Work.objects.filter(creator__creator_type__pk=instance.pk)
        if works.exists():
            logger.debug(
                "creator type save, reindexing %d related works", works.count()
            )
            ModelIndexable.index_items(works)

    @staticmethod
    def creatortype_delete(sender, instance, **_kwargs):
        """reindex all associated works when a creator type is deleted"""
        work_ids = Work.objects.filter(
            creator__creator_type__pk=instance.pk
        ).values_list("id", flat=True)
        if work_ids:
            logger.debug(
                "creator type delete, reindexing %d related works", len(work_ids)
            )
            # find the items based on the list of ids to reindex
            works = Work.objects.filter(id__in=list(work_ids))
            ModelIndexable.index_items(works)

    @staticmethod
    def person_save(sender, instance=None, raw=False, **_kwargs):
        """reindex all works associated via creator when a person is saved"""
        # raw = saved as presented; don't query the database
        if raw or not instance.pk:
            return
        # if any members are associated
        works = Work.objects.filter(creator__person__pk=instance.pk)
        if works.exists():
            logger.debug("person save, reindexing %d related works", works.count())
            ModelIndexable.index_items(works)

    @staticmethod
    def person_delete(sender, instance, **_kwargs):
        """reindex all works associated via creator when a person is deleted"""
        work_ids = Work.objects.filter(creator__person__pk=instance.pk).values_list(
            "id", flat=True
        )
        if work_ids:
            logger.debug("person delete, reindexing %d related works", len(work_ids))
            # find the items based on the list of ids to reindex
            works = Work.objects.filter(id__in=list(work_ids))
            ModelIndexable.index_items(works)

    @staticmethod
    def creator_change(sender, instance=None, raw=False, **_kwargs):
        """reindex associated work when a creator record is changed"""
        # raw = saved as presented; don't query the database
        if raw or not instance.pk:
            return
        logger.debug("creator change, reindexing %s", instance.work)
        # delete the assocation so cards will index without the account
        ModelIndexable.index_items([instance.work])

    @staticmethod
    def format_save(sender, instance=None, raw=False, **_kwargs):
        """reindex associated work when a format is changed"""
        # raw = saved as presented; don't query the database
        if raw or not instance.pk:
            return
        # if any works are associated
        works = Work.objects.filter(work_format__pk=instance.pk)
        if works.exists():
            logger.debug("format save, reindexing %d related works", works.count())
            ModelIndexable.index_items(works)

    @staticmethod
    def format_delete(sender, instance, **_kwargs):
        """reindex all associated works when a format is deleted"""
        work_ids = Work.objects.filter(work_format__pk=instance.pk).values_list(
            "id", flat=True
        )
        if work_ids:
            logger.debug("format delete, reindexing %d related works", len(work_ids))
            # find the items based on the list of ids to reindex
            works = Work.objects.filter(id__in=list(work_ids))
            ModelIndexable.index_items(works)

    @staticmethod
    def event_save(sender=None, instance=None, raw=False, **kwargs):
        """when an event is saved, reindex associated work if there is one"""
        # raw = saved as presented; don't query the database
        if raw or not instance.pk:
            return
        # if any books are associated
        if instance.work:
            ModelIndexable.index_items([instance.work])

    @staticmethod
    def event_delete(sender, instance, **kwargs):
        """when an event is delete, reindex people associated
        with the corresponding account."""
        # get a list of ids for deleted event
        if instance.work:
            ModelIndexable.index_items([instance.work])


class WorkQuerySet(models.QuerySet):
    """Custom :class:`models.QuerySet` for :class:`Work`"""

    def count_events(self):
        """Annotate the queryset with counts for events, borrows,
        and purchases."""
        return self.annotate(
            models.Count("event", distinct=True),
            models.Count("event__borrow", distinct=True),
            models.Count("event__purchase", distinct=True),
        )


class Work(TrackChangesModel, Notable, ModelIndexable, EventSetMixin):
    """Work record for an item that circulated in the library or was
    other referenced in library activities."""

    #: Message that will be read to users of assistive technology in place of
    #: the uncertainty icon.
    UNCERTAINTY_MESSAGE = "Work data is uncertain or incomplete."

    #: mep id from stub records imported from xml
    mep_id = models.CharField(
        max_length=255, blank=True, unique=True, verbose_name="MEP ID", null=True
    )
    # NOTE: mep_id has null=true so we can enforce unique constraint but
    # allow for items with no mep id

    title = models.CharField(
        max_length=255, blank=True, help_text="Title of the work in English"
    )
    sort_title = models.CharField(
        max_length=255,
        blank=True,
        help_text="Sort title autogenerated from title on record save.",
    )
    year = models.PositiveSmallIntegerField(
        blank=True, null=True, verbose_name="Date of Publication"
    )
    uri = models.URLField(
        blank=True, verbose_name="Work URI", help_text="Linked data URI for this work"
    )
    edition_uri = models.URLField(
        blank=True,
        verbose_name="Edition URI",
        help_text="Linked data URI for this edition, if known",
    )
    ebook_url = models.URLField(
        blank=True,
        verbose_name="eBook URL",
        help_text="Link to a webpage where one or more ebook versions can be \
            downloaded, e.g. Project Gutenberg page for this item",
    )
    work_format = models.ForeignKey(
        Format,
        verbose_name="Format",
        null=True,
        blank=True,
        help_text="Format, e.g. book or periodical",
        on_delete=models.SET_NULL,
    )

    #: update timestamp
    updated_at = models.DateTimeField(auto_now=True, null=True)

    # direct access to all creator persons, using Creator as through model
    creators = models.ManyToManyField(Person, through="Creator")

    #: optional genres, from OCLC record
    genres = models.ManyToManyField(
        Genre, blank=True, help_text="Genre(s) from OCLC record"
    )
    #: optional subjects, from OCLC record
    subjects = models.ManyToManyField(Subject, blank=True)
    #: a field for notes publicly displayed on the website
    public_notes = models.TextField(
        blank=True,
        help_text="Notes for display on the public website. "
        + " Use markdown for formatting.",
    )

    #: slug for use in urls
    slug = models.SlugField(
        max_length=255,
        unique=True,
        blank=True,
        null=True,
        help_text="Short, durable, unique identifier for use in URLs. "
        + "Save and continue editing to have a new slug autogenerated."
        + "Editing will change the public, citable URL for books.",
    )
    # NOTE: null=true required to avoid validation error
    # when submitting admin edit form with no slug

    # override default manager with customized version
    objects = WorkQuerySet.as_manager()

    class Meta:
        ordering = ["sort_title"]

    def save(self, *args, **kwargs):
        # override save to ensure mep ID is None rather than empty string
        # if not set
        if not self.mep_id:
            self.mep_id = None
        # if slug is empty generate
        if not self.slug:
            self.generate_slug()
        # recalculate sort title in case title has changed
        self.sort_title = generate_sort_title(self.title)

        # if slug has changed, save the old one as a past slug
        # (skip if record is not yet saved)
        if self.pk and self.has_changed("slug"):
            PastWorkSlug.objects.get_or_create(
                slug=self.initial_value("slug"), work=self
            )

        super(Work, self).save(*args, **kwargs)

    def validate_unique(self, exclude=None):
        # customize uniqueness validation to ensure new slugs don't
        # conflict with past slugs
        super().validate_unique(exclude)
        if PastWorkSlug.objects.filter(slug=self.slug).exclude(work=self).count():
            raise ValidationError(
                "Slug is not unique " + "(conflicts with previously used slugs)"
            )

    def __repr__(self):
        # provide pk for easy lookup and string for recognition
        return "<Work pk:%s %s>" % (self.pk or "??", str(self))

    def __str__(self):
        year_str = ""
        if self.year:
            year_str = "(%s)" % self.year
        str_value = ("%s %s" % (self.title, year_str)).strip()
        if str_value:
            return str_value
        return "(No title, year)"

    def creator_by_type(self, creator_type):
        """return work creators of a single type, e.g. author"""
        return [
            creator.person
            for creator in self.creator_set.all()
            if creator.creator_type.name == creator_type
        ]

    def get_absolute_url(self):
        """Return the public url to view book's detail page"""
        return reverse("books:book-detail", args=[self.slug])

    @property
    def is_uncertain(self):
        """
        Returns True if the Work's notes indicate that it should show an
        uncertainty icon via the UNCERTAINTYICON tag.
        """
        return "UNCERTAINTYICON" in self.notes

    @property
    def creator_names(self):
        """list of all creator names, including authors"""
        return [creator.name for creator in self.creators.all()]

    @property
    def authors(self):
        """work creators with type author"""
        return self.creator_by_type("Author")

    def author_list(self):
        """semicolon separated list of author names"""
        return "; ".join([auth.name for auth in self.authors])

    author_list.verbose_name = "Authors"

    @property
    def sort_author_list(self):
        """semicolon separated list of author sort names"""
        return "; ".join([auth.sort_name for auth in self.authors])

    @property
    def editors(self):
        """work creators with type editor"""
        return self.creator_by_type("Editor")

    @property
    def translators(self):
        """work creators with type translator"""
        return self.creator_by_type("Translator")

    @property
    def event_count(self):
        """Number of events of any kind associated with this work."""
        # use database annotation if present; otherwise use queryset
        return getattr(self, "event__count", self.event_set.count())

    @property
    def borrow_count(self):
        """Number of times this work was borrowed."""
        # use database annotation if present; otherwise use queryset
        return getattr(
            self,
            "event__borrow__count",
            self.event_set.filter(borrow__isnull=False).count(),
        )

    @property
    def purchase_count(self):
        """Number of times this work was purchased."""
        # use database annotation if present; otherwise use queryset
        return getattr(
            self,
            "event__purchase__count",
            self.event_set.filter(purchase__isnull=False).count(),
        )

    def admin_url(self):
        """URL to edit this record in the admin site"""
        return reverse("admin:books_work_change", args=[self.id])

    admin_url.verbose_name = "Admin Link"

    def has_uri(self):
        """Is the URI is set for this work?"""
        return self.uri != ""

    has_uri.boolean = True
    has_uri.admin_order_field = "uri"

    def subject_list(self):
        """semicolon separated list of subject names"""
        return "; ".join([subj.name for subj in self.subjects.all()])

    def genre_list(self):
        """semicolon separated list of genres"""
        return "; ".join([genre.name for genre in self.genres.all()])

    def format(self):
        """format of this work if known (e.g. book or periodical)"""
        return self.work_format.name if self.work_format else ""

    index_depends_on = {
        "creators": {
            "post_save": WorkSignalHandlers.person_save,
            "pre_delete": WorkSignalHandlers.person_delete,
        },
        "books.Creator": {
            "post_save": WorkSignalHandlers.creator_change,
            "post_delete": WorkSignalHandlers.creator_change,
        },
        "books.CreatorType": {
            "post_save": WorkSignalHandlers.creatortype_save,
            "pre_delete": WorkSignalHandlers.creatortype_delete,
        },
        "books.Format": {
            "post_save": WorkSignalHandlers.format_save,
            "pre_delete": WorkSignalHandlers.format_delete,
        },
        "accounts.Event": {
            "post_save": WorkSignalHandlers.event_save,
            "pre_delete": WorkSignalHandlers.event_delete,
        },
        # unfortunately the generic event signals aren't fired
        # when subclass types are edited directly, so bind the same signal
        "accounts.Borrow": {
            "post_save": WorkSignalHandlers.event_save,
            "pre_delete": WorkSignalHandlers.event_delete,
        },
        "accounts.Purchase": {
            "post_save": WorkSignalHandlers.event_save,
            "pre_delete": WorkSignalHandlers.event_delete,
        },
    }

    @classmethod
    def items_to_index(cls):
        """Modify the queryset used for indexing in bulk; prefetch
        creators, annotate event counts."""
        return cls.objects.prefetch_related("creator_set").count_events()

    def index_data(self):
        """data for indexing in Solr"""
        index_data = super().index_data()

        index_data.update(
            {
                "pk_i": self.pk,
                "title_t": self.title,
                "sort_title_isort": self.sort_title,
                "slug_s": self.slug,
                "authors_t": [a.name for a in self.authors] if self.authors else None,
                "sort_authors_t": [str(a) for a in self.authors]
                if self.authors
                else None,
                "sort_authors_isort": self.sort_author_list,
                "creators_t": self.creator_names,
                "pub_date_i": self.year,
                "format_s_lower": self.format(),
                "notes_txt_en": self.public_notes,
                "is_uncertain_b": self.is_uncertain,
                "event_count_i": self.event_count,
                "admin_notes_txt_en": self.notes,
                "edition_titles": [ed.title for ed in self.edition_set.all()],
            }
        )

        earliest_date = self.earliest_date()
        if earliest_date:
            # NOTE: doesn't matter if partial, will still sort as expected
            index_data["first_event_date_i"] = earliest_date.strftime("%Y%m%d")
            # if there is at least one date, also include circulation years
            index_data["event_years_is"] = self.event_years

        return index_data

    @property
    def first_known_interaction(self):
        """date of the earliest known interaction for this item"""

        # search for the earliest start date, excluding any borrow
        # or purchase events with unknown years
        first_event = (
            self.event_set.filter(start_date__isnull=False)
            .exclude(borrow__start_date_precision__knownyear=False)
            .exclude(purchase__start_date_precision__knownyear=False)
            .order_by("start_date")
            .first()
        )

        if first_event:
            return first_event.start_date

    def populate_from_worldcat(self, worldcat_entity):
        """Set work URI, edition URI, genre, item type, and subjects
        based on a WorldCat record."""

        # work URI apparently not available in all cases; set to
        # empty string instead of None/null
        self.uri = worldcat_entity.work_uri or ""
        self.edition_uri = worldcat_entity.item_uri

        # add associations for genres, creating if necessary
        for genre in worldcat_entity.genres:
            self.genres.add(Genre.objects.get_or_create(name=genre)[0])

        # types will be prepopulated to work with OCLC search results
        # (predominantly books and periodicals), but in future
        # we may need a method to create format from uri as for subjects
        if worldcat_entity.item_type:
            print("entity item type %s" % worldcat_entity.item_type)
            try:
                self.work_format = Format.objects.get(uri=worldcat_entity.item_type)
            except ObjectDoesNotExist:
                logger.error("Unexpected item type %s", worldcat_entity.item_type)

        subject_uris = worldcat_entity.subjects
        if subject_uris:
            # find existing subjects already in the database
            subjects = list(Subject.objects.filter(uri__in=subject_uris))
            # create any new subjects that don't already exist
            new_subject_uris = set(subject_uris) - set(subj.uri for subj in subjects)
            for subject_uri in new_subject_uris:
                # try to create the subject
                subject = Subject.create_from_uri(subject_uri)
                # if successful, add to the list
                if subject:
                    subjects.append(subject)
            # set subjects on this item (replacing any previously set)
            self.subjects.set(subjects)

    def generate_slug(self):
        """Generate a slug for this work based on author and title
        and ensure it is unique."""
        self.slug = work_slug(self)
        # check for duplicates
        dupe_slugs = (
            Work.objects.filter(slug__startswith=self.slug)
            .exclude(pk=self.pk)
            .order_by("slug")
            .values_list("slug", flat=True)
        )
        if dupe_slugs.count() and self.slug in dupe_slugs:
            nonstop_title_words = nonstop_words(self.title)
            # if title has more than three words, use the 4th for uniqueness
            if len(nonstop_title_words) > 3:
                self.slug = work_slug(self, max_words=4)

                # if 4-word title slug is still not unique, try 5
                if self.slug in dupe_slugs and len(nonstop_title_words) > 4:
                    self.slug = work_slug(self, max_words=5)

            # if still not unique, add a number
            if self.slug in dupe_slugs:
                prefix = "%s-" % self.slug
                # get all the endings attached to this slug (i.e. unclear-##)
                suffixes = [
                    slug[len(prefix) :]
                    for slug in dupe_slugs
                    if slug.startswith(prefix)
                ]
                # get the largest numeric suffix
                values = [int(num) for num in suffixes if num.isnumeric()]
                slug_count = max(values) if values else 1
                # use the next number for the current slug
                self.slug = "%s-%s" % (self.slug, slug_count + 1)


class PastWorkSlug(models.Model):
    """A slug that was previously associated with a :class:`Work`;
    preserved so that former slugs will resolve to the correct work."""

    #: work record this slug belonged to
    work = models.ForeignKey(Work, related_name="past_slugs", on_delete=models.CASCADE)
    #: slug
    slug = models.SlugField(
        max_length=100,
        unique=True,
        help_text="Short, durable, unique identifier for use in URLs. "
        + "Editing will change the public, citable URL for library books.",
    )


class Edition(Notable):
    """A specific known edition of a :class:`Work` that circulated."""

    work = models.ForeignKey(
        Work,
        help_text="Generic Work associated with this edition.",
        on_delete=models.CASCADE,
    )
    title = models.CharField(
        max_length=255,
        blank=True,
        help_text="Title of this edition, if different from associated work",
    )
    volume = models.PositiveSmallIntegerField(blank=True, null=True)
    number = models.CharField(max_length=255, blank=True, null=True)
    date = models.DateField(
        blank=True, null=True, help_text="Date of Publication for this edition"
    )
    date_precision = DatePrecisionField(blank=True, null=True)
    partial_date = PartialDate(
        "date",
        "date_precision",
        PartialDateMixin.UNKNOWN_YEAR,
        label="publication date",
    )
    season = models.CharField(
        max_length=255,
        blank=True,
        help_text="Spell out month or season if part of numbering",
    )
    edition = models.CharField(max_length=255, blank=True)
    uri = models.URLField(
        blank=True,
        verbose_name="URI",
        help_text="Linked data URI for this edition, if known",
    )

    #: update timestamp
    updated_at = models.DateTimeField(auto_now=True, null=True)

    # direct access to all creator persons, using Creator as through model
    creators = models.ManyToManyField(Person, through="EditionCreator")

    publisher = models.ManyToManyField(Publisher, blank=True)
    pub_places = models.ManyToManyField(
        PublisherPlace, blank=True, verbose_name="Places of Publication"
    )

    # language model foreign key may be added in future

    class Meta:
        ordering = ["date", "volume"]

    def __repr__(self):
        # provide pk for easy lookup and string for recognition
        return "<Edition pk:%s %s>" % (self.pk or "??", self)

    def __str__(self):
        # simple string representation
        parts = [
            self.title or self.work.title or "??",
            "(%s)" % (self.partial_date or self.work.year or "??",),
        ]
        if self.volume:
            parts.append("vol. %s" % self.volume)
        if self.number:
            parts.append("no. %s" % self.number)
        if self.season:
            parts.append(self.season)
        # include edition?
        return " ".join(parts)

    def display_html(self):
        """Render volume/issue citation with formatting, suitable
        for inclusion on a webpage."""
        parts = []
        if self.volume:
            parts.append("Vol. %s" % self.volume)
        if self.number:
            parts.append("no. %s" % self.number)
        if self.season or self.date:
            season_year = "%s %s" % (self.season, self.date.year if self.date else "")
            parts.append(season_year.strip())

        citation = ", ".join(parts)

        if self.title:
            return format_html("{} <br/><em>{}</em>", citation, self.title)
        return citation

    def display_text(self):
        """text-only version of volume/issue citation"""
        return strip_tags(self.display_html())


class CreatorType(Named, Notable):
    """Type of creator role a person can have in relation to a work;
    author, editor, translator, etc."""

    order = models.PositiveSmallIntegerField(
        help_text="order in which creator types will be listed"
    )

    class Meta:
        ordering = ["order"]


class Creator(Notable):
    creator_type = models.ForeignKey(CreatorType, on_delete=models.CASCADE)
    person = models.ForeignKey(Person, on_delete=models.CASCADE)
    work = models.ForeignKey(Work, on_delete=models.CASCADE)
    order = models.PositiveSmallIntegerField(
        blank=True,
        null=True,
        help_text="Order for multiple creators of the same type (optional)",
    )

    class Meta:
        ordering = ["creator_type__order", "order", "person__sort_name"]

    def __str__(self):
        return "%s %s %s" % (self.person, self.creator_type, self.work)


class EditionCreator(Notable):
    """Creator specific to an :class:`Edition` of a :class:`Work`."""

    creator_type = models.ForeignKey(CreatorType, on_delete=models.CASCADE)
    person = models.ForeignKey(Person, on_delete=models.CASCADE)
    edition = models.ForeignKey(Edition, on_delete=models.CASCADE)

    def __str__(self):
        """String representation: person, creator type, edition."""
        return "%s %s %s" % (self.person, self.creator_type, self.edition)<|MERGE_RESOLUTION|>--- conflicted
+++ resolved
@@ -102,39 +102,22 @@
             # some results return json-ld, and rdflib does not autodetect
             if response.headers["content-type"] == "application/ld+json":
                 parse_opts["format"] = "json-ld"
-<<<<<<< HEAD
             elif response.headers["content-type"] == "application/rdf+xml":
                 # default format for rdflib < 6.0.0
                 parse_opts["format"] = "xml"
-=======
->>>>>>> 62a39567
 
             graph.parse(data=response.content.decode(), **parse_opts)
 
             # determine label
             # based on preferredLabel method in rdlib<6.0
             labels = list(graph.objects(uriref, SKOS.prefLabel))
-            print("labels")
-            print(labels)
 
             # viaf records include multiple languages and some records
-<<<<<<< HEAD
             # have language codes for them; filter by language if possible
             if "viaf.org" in uri:
                 en_labels = [l for l in labels if l.language == "en-US"]
-                print("en labels")
-                print(en_labels)
                 if en_labels:
                     labels = en_labels
-=======
-            # have language codes for them; try with language filter first
-            if "viaf.org" in uri:
-                label_opts["lang"] = "en-US"
-            labels = graph.preferredLabel(uriref, **label_opts)
-            # if no labels were found with language tag, try without
-            if not labels:
-                labels = graph.preferredLabel(uriref)
->>>>>>> 62a39567
             # if still no labels, bail out
             if not labels:
                 return
