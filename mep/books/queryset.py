from parasolr.django import AliasedSolrQuerySet


class WorkSolrQuerySet(AliasedSolrQuerySet):
    """':class:`~parasolr.django.AliasedSolrQuerySet` for
    :class:`~mep.book.models.Item`"""

    #: always filter to item records
    filter_qs = ['item_type:work']

    #: map readable field names to actual solr fields
    field_aliases = {
        'pk': 'pk_i',
        'title': 'title_t',
        'sort_title': 'sort_title_isort',
        'authors': 'authors_t',
        'sort_authors': 'sort_authors_t',
        'creators': 'creators_t',
        'pub_date': 'pub_date_i',
        'format': 'format_s_lower',
        'slug': 'slug_s',
        'notes': 'notes_txt_en',
        'account_start': 'account_start_i',
        'account_end': 'account_end_i',
        'is_uncertain': 'is_uncertain_b',
<<<<<<< HEAD
        'event_count': 'borrow_count_i',
    }
=======
    }

    # edismax alias for searching on admin work pseudo-field
    admin_work_qf = '{!qf=$admin_work_qf pf=$admin_work_pf v=$work_query}'

    def search_admin_work(self, search_term):
        return self.search(self.admin_work_qf) \
            .raw_query_parameters(work_query=search_term)
>>>>>>> b5493457
<|MERGE_RESOLUTION|>--- conflicted
+++ resolved
@@ -23,10 +23,7 @@
         'account_start': 'account_start_i',
         'account_end': 'account_end_i',
         'is_uncertain': 'is_uncertain_b',
-<<<<<<< HEAD
         'event_count': 'borrow_count_i',
-    }
-=======
     }
 
     # edismax alias for searching on admin work pseudo-field
@@ -34,5 +31,4 @@
 
     def search_admin_work(self, search_term):
         return self.search(self.admin_work_qf) \
-            .raw_query_parameters(work_query=search_term)
->>>>>>> b5493457
+            .raw_query_parameters(work_query=search_term)