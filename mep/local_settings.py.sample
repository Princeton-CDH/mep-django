--- conflicted
+++ resolved
@@ -93,7 +93,6 @@
     },
 }
 
-<<<<<<< HEAD
 # Content security policy controls - see `settings.py` for policy settings.
 # https://github.com/mozilla/django-csp
 #
@@ -115,7 +114,7 @@
 # CSP_STYLE_SRC += ("'unsafe-inline'",)
 # CSP_SCRIPT_SRC += ("'unsafe-inline'", "http://localhost:3000")
 # CSP_DEFAULT_SRC = ("http://localhost:3000", "ws://localhost:3000")
-=======
+
 # Google Analytics tracking ID
 # GTAGS_ANALYTICS_ID = ''
 
@@ -123,5 +122,4 @@
 # used to separate production from QA sessions
 # use 'test' or 'qa' for QA and 'prod' or 'production' for production
 # https://support.google.com/analytics/answer/2709828
-# GTAGS_ANALYTICS_ENV = ''
->>>>>>> da98fbf8
+# GTAGS_ANALYTICS_ENV = ''