from collections import OrderedDict
import re
from unittest.mock import Mock

import pytest
from django.contrib.auth.models import Group, User
from django.contrib.sites.models import Site
from django.core.exceptions import ValidationError
from django.core.paginator import Paginator
from django.http import JsonResponse, HttpRequest
from django.test import TestCase, override_settings
from django.test.client import RequestFactory
from django.urls import reverse
from django.views.generic.list import ListView

from mep.common.admin import LocalUserAdmin
from mep.common.forms import FacetChoiceField, FacetForm
from mep.common.models import AliasIntegerField, DateRange, Named, Notable
from mep.common.templatetags.mep_tags import dict_item
from mep.common.utils import absolutize_url, alpha_pagelabels
from mep.common.validators import verify_latlon
from mep.common.views import (AjaxTemplateMixin, FacetJSONMixin,
                              LabeledPagesMixin, VaryOnHeadersMixin)


class TestNamed(TestCase):

    def test_repr(self):
        named_obj = Named(name='foo')
        overall = re.compile(r'<Named \{.+\}>')
        assert re.search(overall, repr(named_obj))

    def test_str(self):
        named_obj = Named(name='foo')
        assert str(named_obj) == 'foo'


class TestNotable(TestCase):

    def test_has_notes(self):
        noted = Notable()
        assert False == noted.has_notes()
        noted.notes = 'some text'
        assert True == noted.has_notes()
        noted.notes = ''
        assert False == noted.has_notes()
        noted.notes = None
        assert False == noted.has_notes()

    def test_note_snippet(self):
        noted = Notable()
        assert noted.note_snippet() == ''

        noted.notes = 'short note'
        assert noted.note_snippet() == noted.notes

        noted.notes = 'a very long note that goes on and on and and on and on and keeps going blah blah so it needs truncation'
        snip = noted.note_snippet()
        assert snip != noted.notes
        assert snip.endswith(' ...')
        assert snip.startswith(noted.notes[:75])


class TestDateRange(TestCase):

    def test_dates(self):
        span = DateRange()
        # no dates set
        assert span.dates == ''
        # date range with start and end
        span.start_year = 1900
        span.end_year = 1901
        assert span.dates == '1900-1901'
        # start and end dates are same year = single year
        span.end_year = span.start_year
        assert span.dates == str(span.start_year)
        # start date but no end
        span.end_year = None
        assert span.dates == '1900-'
        # end date but no start
        span.end_year = 1950
        span.start_year = None
        assert span.dates == '-1950'
        # negative start date but no end
        span.start_year = -150
        span.end_year = None
        assert span.dates == '150 BCE-'
        # negative end date but no start
        span.start_year = None
        span.end_year = -201
        assert span.dates == '-201 BCE'
        # negative start date and positive end date
        span.start_year = -50
        span.end_year = 20
        assert span.dates == '50 BCE-20 CE'
        # negative start and end date
        span.start_year = -150
        span.end_year = -100
        assert span.dates == '150-100 BCE'
        # identical negative dates
        span.start_year = span.end_year = -100
        assert span.dates == '100 BCE'

    def test_clean(self):
        with pytest.raises(ValidationError):
            DateRange(start_year=1901, end_year=1900).clean()

        # should not raise exception
        # - same year is ok (single year range)
        DateRange(start_year=1901, end_year=1901).clean()
        # - end after start
        DateRange(start_year=1901, end_year=1905).clean()
        # - only one date set
        DateRange(start_year=1901).clean()
        DateRange(end_year=1901).clean()


class TestAliasIntegerField(TestCase):

    def test_aliasing(self):
        class TestModel(DateRange):
            foo_year = AliasIntegerField(db_column='start_year')
            bar_year = AliasIntegerField(db_column='end_year')
        # Should pass the exact same tests as date range with the new fields
        with pytest.raises(ValidationError):
            TestModel(foo_year=1901, bar_year=1900).clean()

        # should not raise exception
        # - same year is ok (single year range)
        TestModel(foo_year=1901, bar_year=1901).clean()
        # - end after start
        TestModel(foo_year=1901, bar_year=1905).clean()
        # - only one date set
        TestModel(foo_year=1901).clean()
        TestModel(bar_year=1901).clean()

    def test_error_on_create_non_field(self):
        with pytest.raises(AttributeError) as e:
            # simulate passing a None because the object didn't set right
            AliasIntegerField.__get__(AliasIntegerField(), None)
        assert ('Are you trying to set a field that does not '
                'exist on the aliased model?') in str(e)


class TestVerifyLatLon(TestCase):

    def test_verifylatlon(self):

        # Django catches wrong type input already, so we can be safe that it
        # will be integer or float

        # OK
        verify_latlon(156.677)
        # Also OK
        verify_latlon(-156.23)
        # Not OK
        with pytest.raises(ValidationError) as err:
            verify_latlon(-181)
        assert 'Lat/Lon must be between -180 and 180 degrees.' in str(err)

        # Still not OK
        with pytest.raises(ValidationError) as err:
            verify_latlon(200)
        assert 'Lat/Lon must be between -180 and 180 degrees.' in str(err)


class TestLocalUserAdmin(TestCase):

    def test_group_names(self):
        localadmin = LocalUserAdmin(User, Mock())  # 2nd arg is admin site
        user = User.objects.create()
        assert localadmin.group_names(user) is None

        grp1 = Group.objects.create(name='Admins')
        grp2 = Group.objects.create(name='Staff')
        user.groups.add(grp1)
        user.groups.add(grp2)
        assert localadmin.group_names(user) == 'Admins, Staff'



class TestAdminDashboard(TestCase):

    def test_dashboard(self):
        # create admin user who can view the admin dashboard
        su_password = 'itsasecret'
        superuser = User.objects.create_superuser(username='admin',
            password=su_password, email='su@example.com')
        # login as admin user
        self.client.login(username=superuser.username, password=su_password)

        response = self.client.get(reverse('admin:index'))
        # check expected order
        response_content = response.content.decode()
        # accounts before personography
        assert re.search('Library Accounts.*Personography',
                         response_content, flags=re.MULTILINE|re.DOTALL)
        # personography before bibliography
        assert re.search('Personography.*Bibliography',
                         response_content, flags=re.MULTILINE|re.DOTALL)
        # bibliography before footnotes
        assert re.search('Bibliography.*Footnotes',
                         response_content, flags=re.MULTILINE|re.DOTALL)
        # bibliography before footnotes
        assert re.search('Footnotes.*Administration',
                         response_content, flags=re.MULTILINE|re.DOTALL)

        # spot check a few expected urls
        for admin_url in ['people_person_changelist', 'accounts_account_changelist',
                          'accounts_borrow_changelist', 'footnotes_footnote_changelist',
                          'books_item_changelist']:
            assert reverse('admin:%s' % admin_url) in response_content


@pytest.mark.django_db
def test_absolutize_url():
    https_url = 'https://example.com/some/path/'
    # https url is returned unchanged
    assert absolutize_url(https_url) == https_url
    # testing with default site domain
    current_site = Site.objects.get_current()

    # test site domain without https
    current_site.domain = 'example.org'
    current_site.save()
    local_path = '/foo/bar/'
    assert absolutize_url(local_path) == 'https://example.org/foo/bar/'
    # trailing slash in domain doesn't result in double slash
    current_site.domain = 'example.org/'
    current_site.save()
    assert absolutize_url(local_path) == 'https://example.org/foo/bar/'
    # site at subdomain should work too
    current_site.domain = 'example.org/sub/'
    current_site.save()
    assert absolutize_url(local_path) == 'https://example.org/sub/foo/bar/'
    # site with https:// included
    current_site.domain = 'https://example.org'
    assert absolutize_url(local_path) == 'https://example.org/sub/foo/bar/'


    with override_settings(DEBUG=True):
        assert absolutize_url(local_path) == 'https://example.org/sub/foo/bar/'
        mockrqst = Mock(scheme='http')
        assert absolutize_url(local_path, mockrqst) == \
            'http://example.org/sub/foo/bar/'



def test_alpha_pagelabels():
    # create minimal object and list of items to generate labels for
    class item:
        def __init__(self, title):
            self.title = title
    titles = ['Abigail', 'Abner', 'Adam', 'Allen', 'Amy', 'Andy', 'Annabelle', 'Anne', 'Azad']
    items = [item(t) for t in titles]
    paginator = Paginator(items, per_page=2)
    labels = alpha_pagelabels(paginator, items, lambda x: getattr(x, 'title'))
    assert labels[1] == 'Abi - Abn'
    assert labels[2] == 'Ad - Al'
    assert labels[3] == 'Am - And'
    assert labels[4] == 'Anna - Anne'
    assert labels[5] == 'Az'

    # exact match on labels for page boundary
    titles.insert(1, 'Abner')
    items = [item(t) for t in titles]
    labels = alpha_pagelabels(paginator, items, lambda x: getattr(x, 'title'))
    assert labels[1].endswith('- Abner')
    assert labels[2].startswith('Abner - ')

    # single page of results - use first and last for labels
    paginator = Paginator(items, per_page=20)
    labels = alpha_pagelabels(paginator, items, lambda x: getattr(x, 'title'))
    assert len(labels) == 1
    # first two letters of first and last titles is enough
    assert labels[1] == '%s - %s' % (titles[0][:2], titles[-1][:2])

    # returns empty response if no items
    paginator = Paginator([], per_page=20)
    assert not alpha_pagelabels(paginator, [], lambda x: getattr(x, 'title'))


class TestLabeledPagesMixin(TestCase):

    def test_get_page_labels(self):

        class MyLabeledPagesView(LabeledPagesMixin, ListView):
            paginate_by = 5

        view = MyLabeledPagesView()
        rf = RequestFactory()
        # populating some properties directly to skip the dispatch flow
        view.object_list = list(range(0, 33))
        view.kwargs = {}
        view.request = rf.get('/', {'page': '1'})
        context = view.get_context_data()
        # should have page labels in context
        assert 'page_labels' in context
        # should be 7 pages of 5 items each
        assert len(context['page_labels']) == 7
        # last page label shows only the remaining items
        assert context['page_labels'][-1] == (7, '31 - 33')
        # with no items, should return an empty list
        view.object_list = []
        view.request = rf.get('/', {'page': '1'})
        context = view.get_context_data()
        assert context['page_labels'] == []

    def test_dispatch(self):

        class MyLabeledPagesView(LabeledPagesMixin, ListView):
            paginate_by = 5

        view = MyLabeledPagesView()
        # create some page labels
        view._page_labels = [(1, '1-5'), (2, '6-10')]
        # make an ajax request
        view.request = Mock()
        view.request.is_ajax.return_value = True
        response = view.dispatch(view.request)
        # should return serialized labels using '|' separator
        assert response['X-Page-Labels'] == '1-5|6-10'


class TestTemplateTags(TestCase):

    def test_dict_item(self):
        # no error on not found
        assert dict_item({}, 'foo') is None
        # string key
        assert dict_item({'foo': 'bar'}, 'foo') is 'bar'
        # integer key
        assert dict_item({13: 'lucky'}, 13) is 'lucky'
        # integer value
        assert dict_item({13: 7}, 13) is 7


<<<<<<< HEAD
class TestFacetField(TestCase):

    def test_init(self):

        # value of required is passed through on init
        facet_field = FacetChoiceField(required=True)
        assert facet_field.required
        # if not set, defaults to false
        facet_field = FacetChoiceField()
        assert not facet_field.required

    def test_valid_value(self):
        # any value passed in returns true
        facet_field = FacetChoiceField()
        assert facet_field.valid_value('A') is True
        assert facet_field.valid_value(10) is True


class TestFacetForm(TestCase):

    def test_set_choices_from_facets(self):

        # Create a test form with mappings
        class TestForm(FacetForm):

            solr_facet_fields = {
                'name_s': 'name'
            }

            name = FacetChoiceField()
            member_type = FacetChoiceField()


        test_form = TestForm()

        # create facets in the format provided by parasolr
        facets = OrderedDict()
        facets['name_s'] = OrderedDict([('Jane', 2), ('John', 1)])
        facets['member_type'] = OrderedDict([('weekly', 2), ('monthly', 1)])
        # handling should not choke on an unhandled field
        facets['unhandled_fields'] = OrderedDict(foo=1, bar=1)

        test_form.set_choices_from_facets(facets)

        # no mapping but matching field should be rendered
        assert test_form.fields['member_type'].choices == [
            ('weekly', 'weekly <span>2</span>'),
            ('monthly', 'monthly <span>1</span>'),
        ]
        # mapping should convert solr field name to form field name
        assert test_form.fields['name'].choices == [
            ('Jane', 'Jane <span>2</span>'),
            ('John', 'John <span>1</span>')
        ]
        # unhandled field should not be passed in
        assert 'unhanded_field' not in test_form.fields




=======
class TestVaryOnHeadersMixin(TestCase):

    def test_vary_on_headers_mixing(self):

        # stub a View that will always return 405 since no methods are defined
        vary_on_view = \
            VaryOnHeadersMixin(vary_headers=['X-Foobar', 'X-Bazbar'])
        # mock a request because we don't need its functionality
        request = Mock()
        response = vary_on_view.dispatch(request)
        # check for the set header with the values supplied
        assert response['Vary'] == 'X-Foobar, X-Bazbar'


class TestAjaxTemplateMixin(TestCase):

    def test_get_templates(self):
        class MyAjaxyView(AjaxTemplateMixin):
            ajax_template_name = 'my_ajax_template.json'
            template_name = 'my_normal_template.html'

        myview = MyAjaxyView()
        myview.request = Mock()
        myview.request.is_ajax.return_value = False
        assert myview.get_template_names() == [MyAjaxyView.template_name]

        myview.request.is_ajax.return_value = True
        assert myview.get_template_names() == MyAjaxyView.ajax_template_name


class TestFacetJSONMixin(TestCase):

    def test_render_response(self):
        class MyViewWithFacets(FacetJSONMixin):
            template_name = 'my_normal_template.html'

        # create a mock request and queryset
        view = MyViewWithFacets()
        view.object_list = Mock()
        view.object_list.get_facets.return_value = {
            'facets': 'foo'
        }
        view.request = HttpRequest()
        request = Mock()

        # if no Accept: header, should just return a regular response
        view.request.META['HTTP_ACCEPT'] = ''
        response = view.render_to_response(request)
        assert not isinstance(response, JsonResponse)

        # if header is set to 'application/json', should be json response
        view.request.META['HTTP_ACCEPT'] = 'application/json'
        response = view.render_to_response(request)
        assert isinstance(response, JsonResponse)
        assert response.content == b'{"facets": "foo"}'
>>>>>>> 4bb1e159
<|MERGE_RESOLUTION|>--- conflicted
+++ resolved
@@ -335,7 +335,6 @@
         assert dict_item({13: 7}, 13) is 7
 
 
-<<<<<<< HEAD
 class TestFacetField(TestCase):
 
     def test_init(self):
@@ -396,7 +395,6 @@
 
 
 
-=======
 class TestVaryOnHeadersMixin(TestCase):
 
     def test_vary_on_headers_mixing(self):
@@ -452,4 +450,3 @@
         response = view.render_to_response(request)
         assert isinstance(response, JsonResponse)
         assert response.content == b'{"facets": "foo"}'
->>>>>>> 4bb1e159
