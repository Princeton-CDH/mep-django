--- conflicted
+++ resolved
@@ -1,8 +1,4 @@
-<<<<<<< HEAD
-__version_info__ = (0, 21, 0, None)
-=======
 __version_info__ = (0, 22, 0, None)
->>>>>>> 35fd97fc
 
 # Dot-connect all but the last. Last is dash-connected if not None.
 __version__ = '.'.join([str(i) for i in __version_info__[:-1]])
