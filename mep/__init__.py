<<<<<<< HEAD
__version_info__ = (1, 1, 0, 'dev')
=======
__version_info__ = (1, 0, 1, None)
>>>>>>> 4193b413

# Dot-connect all but the last. Last is dash-connected if not None.
__version__ = '.'.join([str(i) for i in __version_info__[:-1]])
if __version_info__[-1] is not None:
    __version__ += ('-%s' % (__version_info__[-1],))


# context processor to add version to the template environment
def context_extras(request):
    return {
        # software version
        'SW_VERSION': __version__
    }<|MERGE_RESOLUTION|>--- conflicted
+++ resolved
@@ -1,8 +1,5 @@
-<<<<<<< HEAD
 __version_info__ = (1, 1, 0, 'dev')
-=======
-__version_info__ = (1, 0, 1, None)
->>>>>>> 4193b413
+
 
 # Dot-connect all but the last. Last is dash-connected if not None.
 __version__ = '.'.join([str(i) for i in __version_info__[:-1]])
