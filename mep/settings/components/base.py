"""
Django settings for mep project.
"""

from pathlib import Path

# Build paths inside the project like this: BASE_DIR / 'subdir'.
# called from mep-django/mep/settings/__init__.py
# do NOT import this module directly, the path will be different
PROJECT_APP_PATH = Path(__file__).resolve().parent.parent
PROJECT_APP = PROJECT_APP_PATH.name
# base dir is one level up from that (mep-django)
BASE_DIR = PROJECT_APP_PATH.parent

# Default debug to False, override locally
DEBUG = False

# Override in local settings, if using DEBUG = True locally, 'localhost'
# and variations allowed
ALLOWED_HOSTS = []

# Application definition
INSTALLED_APPS = [
    "django.contrib.auth",
    "django.contrib.contenttypes",
    # auto-complete light before grappelli & admin to override jquery init
    "dal",
    "dal_select2",
    "grappelli.dashboard",
    "grappelli",
    "django.contrib.admin",
    "django.contrib.messages",
    "django.contrib.sessions",
    "django.contrib.sites",
    "django.contrib.sitemaps",
    "django.contrib.staticfiles",
    "django.contrib.redirects",
    "django.contrib.humanize",
    "django_cas_ng",
    "pucas",
    "viapy",
    "parasolr",
    "djiffy",
    "fullurl",
    "admin_log_entries",
    "webpack_loader",
    "wagtail.sites",
    "wagtail.users",
    "wagtail.snippets",
    "wagtail.documents",
    "wagtail.images",
    "wagtail.admin",
    "wagtail.contrib.legacy.richtext",  # preserve rich-text class behavior after wagtail 2.10
    "wagtail.contrib.settings",
    "wagtail.search",
    "wagtail",
    "wagtail.embeds",
    "wagtail.contrib.redirects",
    "wagtailmenus",
    "taggit",
    "widget_tweaks",
    "markdownify",
    # local apps
    "mep.common",
    "mep.people",
    "mep.accounts",
    "mep.books",
    "mep.footnotes",
    "mep.pages",
    "import_export",
]

MIDDLEWARE = [
    "django.middleware.security.SecurityMiddleware",
    "django.contrib.sessions.middleware.SessionMiddleware",
    "django.middleware.common.CommonMiddleware",
    "django.middleware.csrf.CsrfViewMiddleware",
    "django.contrib.auth.middleware.AuthenticationMiddleware",
    "django.contrib.messages.middleware.MessageMiddleware",
    "django.middleware.clickjacking.XFrameOptionsMiddleware",
    "wagtail.contrib.legacy.sitemiddleware.SiteMiddleware",
    "wagtail.contrib.redirects.middleware.RedirectMiddleware",
    "csp.middleware.CSPMiddleware",
]

AUTHENTICATION_BACKENDS = (
    "django.contrib.auth.backends.ModelBackend",
    "django_cas_ng.backends.CASBackend",
)

ROOT_URLCONF = "mep.urls"

TEMPLATES = [
    {
        "BACKEND": "django.template.backends.django.DjangoTemplates",
        "DIRS": [BASE_DIR / "templates"],
        "OPTIONS": {
            "context_processors": [
                "django.template.context_processors.debug",
                "django.template.context_processors.request",
                "django.contrib.auth.context_processors.auth",
                "django.contrib.messages.context_processors.messages",
                "mep.context_extras",
                "mep.context_processors.template_settings",
<<<<<<< HEAD
                "wagtailmenus.context_processors.wagtailmenus",
=======
                "wagtail.contrib.settings.context_processors.settings",
>>>>>>> 3e5c6e88
            ],
            "loaders": [
                "apptemplates.Loader",
                "django.template.loaders.filesystem.Loader",
                "django.template.loaders.app_directories.Loader",
            ],
        },
    },
]

WSGI_APPLICATION = "mep.wsgi.application"


DEFAULT_AUTO_FIELD = "django.db.models.AutoField"

GRAPPELLI_ADMIN_TITLE = "Shakespeare & Company Project Admin"

WAGTAIL_SITE_NAME = "Shakespeare & Company Project"

WAGTAILADMIN_BASE_URL = "https://shakespeareandco.princeton.edu/cms/"

# mezzanine integration package names (normally uses custom forks)
PACKAGE_NAME_FILEBROWSER = "filebrowser_safe"
PACKAGE_NAME_GRAPPELLI = "grappelli"


# Password validation
# https://docs.djangoproject.com/en/1.11/ref/settings/#auth-password-validators

AUTH_PASSWORD_VALIDATORS = [
    {
        "NAME": "django.contrib.auth.password_validation.UserAttributeSimilarityValidator",
    },
    {
        "NAME": "django.contrib.auth.password_validation.MinimumLengthValidator",
    },
    {
        "NAME": "django.contrib.auth.password_validation.CommonPasswordValidator",
    },
    {
        "NAME": "django.contrib.auth.password_validation.NumericPasswordValidator",
    },
]


# Internationalization
# https://docs.djangoproject.com/en/1.11/topics/i18n/

LANGUAGE_CODE = "en-us"

TIME_ZONE = "America/New_York"

USE_I18N = True

USE_TZ = True

# Use three-letter month names everywhere (instead of default AP style)
DATE_FORMAT = "M j, Y"

# Static files (CSS, JavaScript, Images)
# https://docs.djangoproject.com/en/1.11/howto/static-files/

STATIC_URL = "/static/"

# Absolute path to the directory static files should be collected to.
# Don't put anything in this directory yourself; store your static files
# in apps' "static/" subdirectories and in STATICFILES_DIRS.
# Example: "/home/media/media.lawrence.com/static/"
STATIC_ROOT = BASE_DIR / STATIC_URL.strip("/")


# Additional locations of static files
STATICFILES_DIRS = [
    # Put strings here, like "/home/html/static" or "C:/www/django/static".
    # Always use forward slashes, even on Windows.
    # Don't forget to use absolute paths, not relative paths.
    BASE_DIR / "sitemedia",
    BASE_DIR / "bundles",
]

# These will be added to ``INSTALLED_APPS``, only if available.
# NOTE: this is mezzanine-specific; probably remove
OPTIONAL_APPS = (
    "debug_toolbar",
    "django_extensions",
    PACKAGE_NAME_FILEBROWSER,
    PACKAGE_NAME_GRAPPELLI,
)


WAGTAILEMBEDS_FINDERS = [
    {"class": "wagtail.embeds.finders.oembed"},
    {"class": "mep.pages.embed_finders.GlitchHubEmbedFinder"},
]

# disable wagtailmenus settings menu items, since we are only using it for linkpages
WAGTAILMENUS_FLAT_MENUS_EDITABLE_IN_WAGTAILADMIN = False
WAGTAILMENUS_MAIN_MENUS_EDITABLE_IN_WAGTAILADMIN = False

# pucas configuration that is not expected to change across deploys
# and does not reference local server configurations or fields
PUCAS_LDAP = {
    # basic user profile attributes
    "ATTRIBUTES": ["givenName", "sn", "mail"],
    "ATTRIBUTE_MAP": {
        "first_name": "givenName",
        "last_name": "sn",
        "email": "mail",
    },
}

# URL that handles the media served from MEDIA_ROOT. Make sure to use a
# trailing slash.
# Examples: "http://media.lawrence.com/media/", "http://example.com/media/"
MEDIA_URL = "/media/"

# Absolute filesystem path to the directory that will hold user-uploaded files.
# Example: "/home/media/media.lawrence.com/media/"
MEDIA_ROOT = BASE_DIR / MEDIA_URL.strip("/")

SITE_ID = 1

# use grappelli custom dashboard for consistent admin menu ordering
GRAPPELLI_INDEX_DASHBOARD = "mep.dashboard.CustomIndexDashboard"

# username for logging activity by local scripts
SCRIPT_USERNAME = "script"

# django-csp configuration for content security policy definition and
# violation reporting - https://github.com/mozilla/django-csp

# fallback for all protocols: block it
CSP_DEFAULT_SRC = "'none'"

# allow loading js locally, from google (for analytics), and
# nytimes github (for svg crowbar)
CSP_SCRIPT_SRC = (
    "'self'",
    "www.googletagmanager.com",
    "*.google-analytics.com",
    "nytimes.github.io",
    "unpkg.com",
    "d3js.org",
    "princeton-cdh.github.io",
)

# allow loading fonts locally only
CSP_FONT_SRC = ("'self'",)

# allow loading css locally & via inline styles
CSP_STYLE_SRC = ("'self'", "'unsafe-inline'", "unpkg.com")

# allow loading web manifest locally only
CSP_MANIFEST_SRC = ("'self'",)

# allow XMLHttpRequest or Fetch requests locally (for search), analytics & maps
CSP_CONNECT_SRC = (
    "'self'",
    "*.google-analytics.com",
    "*.arcgis.com",
    "princeton-cdh.github.io",
)

# whitelisted image sources - analytics (tracking pixel?), IIIF, maps, etc.
CSP_IMG_SRC = (
    "'self'",
    "www.googletagmanager.com",
    "*.google-analytics.com",
    "iiif.princeton.edu",
    "figgy.princeton.edu",
    "*.arcgis.com",
    "iiif-cloud.princeton.edu",
    "api.mapbox.com",
    "data:",
)

# exclude admin and cms urls from csp directives since they're authenticated
CSP_EXCLUDE_URL_PREFIXES = ("/admin", "/cms")

# allow usage of nonce for inline js (for analytics)
CSP_INCLUDE_NONCE_IN = ("script-src",)

# Django webpack loader
WEBPACK_LOADER = {
    "DEFAULT": {
        "CACHE": True,
        "BUNDLE_DIR_NAME": "bundles/",  # must end with slash
        "STATS_FILE": BASE_DIR / "webpack-stats.json",
        "POLL_INTERVAL": 0.1,
        "TIMEOUT": None,
        "IGNORE": [r".+\.hot-update.js", r".+\.map"],
    }
}

IMPORT_EXPORT_USE_TRANSACTIONS = (
    False  # before_import object creation won't work otherwise
)

DATABASES = {
    "default": {
        "ENGINE": "django.db.backends.postgresql",
        "NAME": "shxco",
        "USER": "shxco",
        "PASSWORD": "",
        "HOST": "",  # empty string for localhost
        "PORT": "",  # empty string for default
    }
}

SOLR_CONNECTIONS = {
    "default": {
        "URL": "http://localhost:8983/solr/",
        "COLLECTION": "shxco",
        "CONFIGSET": "shxco",
        "TEST": {
            # set aggressive commitWithin when testing
            "COMMITWITHIN": 750,
        },
    }
}<|MERGE_RESOLUTION|>--- conflicted
+++ resolved
@@ -102,11 +102,8 @@
                 "django.contrib.messages.context_processors.messages",
                 "mep.context_extras",
                 "mep.context_processors.template_settings",
-<<<<<<< HEAD
                 "wagtailmenus.context_processors.wagtailmenus",
-=======
                 "wagtail.contrib.settings.context_processors.settings",
->>>>>>> 3e5c6e88
             ],
             "loaders": [
                 "apptemplates.Loader",
