import json
from datetime import date
import time
from types import LambdaType
from unittest.mock import patch, Mock

from django.contrib.auth.models import User, Permission
from django.core.paginator import Paginator
from django.http import JsonResponse
from django.template.defaultfilters import date as format_date
from django.test import TestCase, RequestFactory
from django.urls import reverse, resolve

from mep.accounts.models import Account, Address, Event, Subscription, \
    Reimbursement
from mep.books.models import Item, CreatorType, Creator
from mep.people.admin import GeoNamesLookupWidget, MapWidget
from mep.people.forms import PersonMergeForm
from mep.people.geonames import GeoNamesAPI
from mep.people.models import Location, Country, Person, Relationship, \
    RelationshipType
from mep.people.views import GeoNamesLookup, PersonMerge, MembersList
from mep.footnotes.models import Bibliography, SourceType


class TestPeopleViews(TestCase):

    @patch('mep.people.views.GeoNamesAPI')
    def test_geonames_autocomplete(self, mockgeonamesapi):
        geo_lookup_url = reverse('people:geonames-lookup')
        # abbreviated sample return with fields currently in use
        mock_response = [
            {'name': 'New York City', 'geonameId': 5128581,
             'countryName': 'USA', 'lat': 40.71427, 'lng': -74.00597,
             'countryCode': 'US'}
        ]
        mockgeonamesapi.return_value.search.return_value = mock_response
        # patch in real uri from id logic
        mockgeonamesapi.return_value.uri_from_id = GeoNamesAPI.uri_from_id

        result = self.client.get(geo_lookup_url, {'q': 'new york'})
        assert isinstance(result, JsonResponse)
        assert result.status_code == 200
        mockgeonamesapi.return_value.search.assert_called_with('new york',
            max_rows=50, name_start=True)
        # decode response to inspect
        data = json.loads(result.content.decode('utf-8'))
        # inspect constructed result
        item = data['results'][0]
        assert item['text'] == 'New York City, USA'
        assert item['name'] == 'New York City'
        assert item['lat'] == mock_response[0]['lat']
        assert item['lng'] == mock_response[0]['lng']
        assert item['id'] == \
            GeoNamesAPI.uri_from_id(mock_response[0]['geonameId'])

        # country specific lookup
        country_lookup_url = reverse('people:country-lookup')
        result = self.client.get(country_lookup_url, {'q': 'canada'})
        assert result.status_code == 200
        mockgeonamesapi.return_value.search.assert_called_with('canada',
            feature_class='A', feature_code='PCLI', max_rows=50,
            name_start=True)

    def test_person_autocomplete(self):
        # add a person to search for
        beach = Person.objects.create(name='Sylvia Beach', mep_id='sylv.b')

        pub_autocomplete_url = reverse('people:autocomplete')
        result = self.client.get(pub_autocomplete_url, {'q': 'beach'})
        assert result.status_code == 200
        # decode response to inspect basic formatting and fields
        data = json.loads(result.content.decode('utf-8'))
        text = data['results'][0]['text']
        self.assertInHTML('<strong>Sylvia Beach</strong> sylv.b', text)

        # no match - shouldn't error, just return no results
        result = self.client.get(pub_autocomplete_url, {'q': 'beauvoir'})
        assert result.status_code == 200
        data = json.loads(result.content.decode('utf-8'))
        assert not data['results']

        # add a person and a title
        ms_sylvia = Person.objects.create(name='Sylvia', title='Ms.')

        # should return both wrapped in <strong>
        result = self.client.get(pub_autocomplete_url, {'q': 'sylvia'})
        assert result.status_code == 200
        # decode response to inspect
        data = json.loads(result.content.decode('utf-8'))
        assert len(data['results']) == 2
        assert 'Sylvia Beach' in data['results'][0]['text']
        # detailed check of Ms. Sylvia
        text = data['results'][1]['text']
        self.assertInHTML('<strong>Ms. Sylvia</strong>', text)

        # should select the right person based on mep_id
        result = self.client.get(pub_autocomplete_url, {'q': 'sylv.b'})
        assert result.status_code == 200
        # decode response to inspect
        data = json.loads(result.content.decode('utf-8'))
        assert len(data['results']) == 1
        assert 'Sylvia Beach' in data['results'][0]['text']

        # add birth, death dates to beach
        beach.birth_year = 1900
        beach.death_year = 1970
        beach.save()
        result = self.client.get(pub_autocomplete_url, {'q': 'sylv.b'})
        # decode response to inspect dates rendered and formatted correctly
        data = json.loads(result.content.decode('utf-8'))
        assert len(data['results']) == 1
        text = data['results'][0]['text']
        expected = '<strong>Sylvia Beach (1900 - 1970)</strong> sylv.b <br />'
        self.assertInHTML(expected, text)

        # add notes to beach
        beach.notes = "All of these words are part of the notes"
        beach.save()
        result = self.client.get(pub_autocomplete_url, {'q': 'sylv.b'})
        data = json.loads(result.content.decode('utf-8'))
        assert len(data['results']) == 1
        text = data['results'][0]['text']
        # first 5 words of notes field should be present in response
        # on a separate line
        expected = ('<strong>Sylvia Beach (1900 - 1970)</strong> '
                    'sylv.b <br />All of these words are')
        self.assertInHTML(expected, text)

        # give Ms. Sylvia a mep id
        ms_sylvia.mep_id = 'sylv.a'
        ms_sylvia.save()
        # check that mep.id shows up in result
        result = self.client.get(pub_autocomplete_url, {'q': 'sylv.a'})
        data = json.loads(result.content.decode('utf-8'))
        text = data['results'][0]['text']
        self.assertInHTML('<strong>Ms. Sylvia</strong> sylv.a', text)
        # give Ms. Sylvia events
        account = Account.objects.create()
        account.persons.add(ms_sylvia)
        Subscription.objects.create(
            account=account,
            start_date=date(1971, 1, 2),
            end_date=date(1971, 1, 31),
        )
        Subscription.objects.create(
            account=account,
            start_date=date(1971, 1, 1),
            end_date=date(1971, 1, 31),
        )
        # first event by start_date should be displayed
        result = self.client.get(pub_autocomplete_url, {'q': 'sylv.a'})
        data = json.loads(result.content.decode('utf-8'))
        text = data['results'][0]['text']
        expected = ('<strong>Ms. Sylvia</strong> sylv.a <br />'
                    'Subscription (1971-01-01 - 1971-01-31)')
        self.assertInHTML(expected, text)

    def test_person_admin_change(self):
        # create user with permission to load admin edit form
        su_password = 'itsasecret'
        superuser = User.objects.create_superuser(username='admin',
            password=su_password, email='su@example.com')

        # login as admin user
        self.client.login(username=superuser.username, password=su_password)

        # create two people and a relationship
        m_dufour = Person.objects.create(name='Charles Dufour')
        mlle_dufour = Person.objects.create(name='Dufour', title='Mlle')
        parent = RelationshipType.objects.create(name='parent')
        rel = Relationship.objects.create(from_person=mlle_dufour,
            relationship_type=parent, to_person=m_dufour, notes='relationship uncertain')
        person_edit_url = reverse('admin:people_person_change',
            args=[m_dufour.id])
        result = self.client.get(person_edit_url)
        self.assertContains(result, 'Relationships to this person')
        self.assertContains(result, str(mlle_dufour),
            msg_prefix='should include name of person related to this person ')
        self.assertContains(result, reverse('admin:people_person_change',
            args=[mlle_dufour.id]),
            msg_prefix='should include edit link for person related to this person')
        self.assertContains(result, parent.name,
            msg_prefix='should include relationship name')
        self.assertContains(result, rel.notes,
            msg_prefix='should include any relationship notes')

        # test account information displayed on person edit form
        # - no account
        self.assertContains(result, 'No associated account',
            msg_prefix='indication should be displayed if person has no account')
        # - account but no events
        acct = Account.objects.create()
        acct.persons.add(m_dufour)
        result = self.client.get(person_edit_url)
        self.assertContains(result, str(acct),
            msg_prefix='account label should be displayed if person has one')
        self.assertContains(result,
            reverse('admin:accounts_account_change', args=[acct.id]),
            msg_prefix='should link to account edit page')
        self.assertContains(result, 'No documented subscription or reimbursement events',
            msg_prefix='should display indicator for account with no subscription or reimbursement events')
        # with subscription events
        subs = Subscription.objects.create(account=acct,
            start_date=date(1943, 1, 1), end_date=date(1944, 1, 1))
        subs2 = Subscription.objects.create(account=acct,
            start_date=date(1944, 1, 1),
            subtype=Subscription.RENEWAL)
        reimb = Reimbursement.objects.create(account=acct,
            start_date=date(1944, 2, 1))
        generic = Event.objects.create(account=acct, start_date=date(1940, 1, 1))
        response = self.client.get(person_edit_url)
        # NOTE: template uses django's default date display for locale
        # importing template tag to test with that formatting here
        self.assertContains(response, 'Subscription')
        self.assertContains(response, '%s - %s' % \
            (format_date(subs.start_date), format_date(subs.end_date)))
        self.assertContains(response, 'Renewal')
        self.assertContains(response, '%s - ' % format_date(subs2.start_date))
        # Reimbursement events should be listed
        self.assertContains(response, 'Reimbursement')
        self.assertContains(response, format_date(reimb.start_date))
        # Other event types should not be
        self.assertNotContains(response, 'Generic')
        self.assertNotContains(response, format_date(generic.start_date))

    def test_person_admin_list(self):
        # create user with permission to load admin edit form
        su_password = 'itsasecret'
        superuser = User.objects.create_superuser(username='admin',
            password=su_password, email='su@example.com')

        # login as admin user
        self.client.login(username=superuser.username, password=su_password)

        # create two people and a relationship
        Person.objects.create(name='Charles Dufour')
        Person.objects.create(name='Dufour', title='Mlle')

        # get the list url with logged in user
        person_list_url = reverse('admin:people_person_changelist')
        result = self.client.get(person_list_url)

        self.assertContains(result, Person.address_count.short_description,
            msg_prefix='should have address_count field and short_desc.')
        self.assertContains(result, Person.list_nationalities.short_description,
            msg_prefix='should have list_nationalities field and short desc.')

    def test_person_merge(self):
        # TODO: permissions required (add permission check, test)

        # get without logging in should fail
        response = self.client.get(reverse('people:merge'))
        # default django behavior is redirect to admin login page
        assert response.status_code == 302

        staff_password = 'sosecret'
        staffuser = User.objects.create_user(username='staff',
            password=staff_password, email='staff@example.com',
            is_staff=True)

        # login as staff user with no special permissions
        self.client.login(username=staffuser.username, password=staff_password)
        # staff user without persion permission should still fail
        response = self.client.get(reverse('people:merge'))
        assert response.status_code == 302

        # give staff user required permissions for merge person view
        perms = Permission.objects.filter(codename__in=['change_person', 'delete_person'])
        staffuser.user_permissions.set(list(perms))

         # create test person records to merge
        pers = Person.objects.create(name='M. Jones')
        pers2 = Person.objects.create(name='Mike Jones')

        person_ids = [pers.id, pers2.id]
        idstring = ','.join(str(pid) for pid in person_ids)

        # GET should display choices
        response = self.client.get(reverse('people:merge'), {'ids': idstring})
        assert response.status_code == 200
        # sanity check form and display (components tested elsewhere)
        assert isinstance(response.context['form'], PersonMergeForm)
        template_names = [tpl.name for tpl in response.templates]
        assert 'people/merge_person.html' in template_names
        self.assertContains(response, pers.name)
        self.assertContains(response, pers2.name)

        # add accounts and events
        acct = Account.objects.create()
        acct.persons.add(pers)
        acct2 = Account.objects.create()
        acct2.persons.add(pers2)
        Subscription.objects.create(account=acct2)

        # add creator relationships to items
        book1 = Item.objects.create()
        book2 = Item.objects.create()
        author = CreatorType.objects.get(name='Author')
        editor = CreatorType.objects.get(name='Editor')
        Creator.objects.create(creator_type=author, person=pers, item=book1) # pers author of book1
        Creator.objects.create(creator_type=editor, person=pers2, item=book2) # pers2 editor of book2
        Creator.objects.create(creator_type=author, person=pers2, item=book2) # pers2 author of book2

        # GET should include account info
        response = self.client.get(reverse('people:merge'), {'ids': idstring})
        # account should be displayed with link to admin edit page
        self.assertContains(response, str(acct))
        self.assertContains(response, str(acct2))
        self.assertContains(
            response, reverse('admin:accounts_account_change', args=[acct.id]))
        self.assertContains(
            response, reverse('admin:accounts_account_change', args=[acct2.id]))
        # should indicate if account has no events and no card
        self.assertContains(response, 'No account events')
        self.assertContains(response, 'No associated lending library card')

        # POST should execute the merge
        response = self.client.post('%s?ids=%s' % \
                                    (reverse('people:merge'), idstring),
                                    {'primary_person': pers.id},
                                    follow=True)
        message = list(response.context.get('messages'))[0]
        assert message.tags == 'success'
        assert 'Reassociated 1 event ' in message.message
        assert 'Reassociated 2 creator roles ' in message.message
        assert pers.name in message.message
        assert str(acct) in message.message
        assert reverse('admin:people_person_change', args=[pers.id]) \
            in message.message
        assert reverse('admin:accounts_account_change', args=[acct.id]) \
            in message.message
        # confirm merge completed by checking objects were removed
        assert not Account.objects.filter(id=acct2.id).exists()
        assert not Person.objects.filter(id=pers2.id).exists()
        # check new creator relationships
        assert pers in book1.authors
        assert pers in book2.authors
        assert pers in book2.editors
        assert not pers2 in book1.authors
        assert not pers2 in book2.authors
        assert not pers2 in book2.editors

        # Test merge for people with no accounts
        pers3 = Person.objects.create(name='M. Mulshine')
        pers4 = Person.objects.create(name='Mike Mulshine')
        person_ids = [pers3.id, pers4.id]
        idstring = ','.join(str(pid) for pid in person_ids)

        # GET should still work
        response = self.client.get(reverse('people:merge'), {'ids': idstring})
        assert response.status_code == 200
        assert isinstance(response.context['form'], PersonMergeForm)
        template_names = [tpl.name for tpl in response.templates]
        assert 'people/merge_person.html' in template_names
        self.assertContains(response, pers3.name)
        self.assertContains(response, pers4.name)


        # POST merge should work & report no accounts changed
        response = self.client.post('%s?ids=%s' % \
                                    (reverse('people:merge'), idstring),
                                    {'primary_person': pers3.id},
                                    follow=True)
        message = list(response.context.get('messages'))[0]
        assert message.tags == 'success'
        assert 'No accounts to reassociate' in message.message
        assert pers3.name in message.message
        assert reverse('admin:people_person_change', args=[pers3.id]) \
            in message.message
        assert not Person.objects.filter(id=pers4.id).exists()

        # Merging with shared account should fail
        mike = Person.objects.create(name='Mike Mulshine')
        spencer = Person.objects.create(name='Spencer Hadley')
        nikitas = Person.objects.create(name='Nikitas Tampakis')
        shared_acct = Account.objects.create()
        shared_acct.persons.add(mike)
        shared_acct.persons.add(spencer)
        idstring = ','.join(str(pid) for pid in [mike.id, spencer.id, nikitas.id])
        response = self.client.post('%s?ids=%s' % \
                                    (reverse('people:merge'), idstring),
                                    {'primary_person': mike.id},
                                    follow=True)
        message = list(response.context.get('messages'))[0]
        assert message.tags == 'error'
        assert 'shared account' in message.message

class TestGeonamesLookup(TestCase):

    def test_geonames_get_label(self):
        geo_lookup = GeoNamesLookup()
        item = {'name': 'New York City', 'countryName': 'USA'}
        # country code used if available
        assert geo_lookup.get_label(item) == 'New York City, USA'
        del item['countryName']
        # and just name, if no country is available
        assert geo_lookup.get_label(item) == 'New York City'


class TestGeonamesLookupWidget(TestCase):

    def test_render(self):
        widget = GeoNamesLookupWidget()
        # no value set - should not error
        rendered = widget.render('place', None, {'id': 'place'})
        assert '<p><a id="geonames_uri" target="_blank" href=""></a></p>' \
            in rendered
        # uri value set - should be included in generated link
        uri = 'http://sws.geonames.org/2759794/'
        rendered = widget.render('place', uri, {'id': 'place'})
        assert '<a id="geonames_uri" target="_blank" href="%(uri)s">%(uri)s</a>' \
            % {'uri': uri} in rendered
        # value should be set as an option to preserve existing
        # value when the form is submitted
        assert '<option value="%(uri)s" selected>%(uri)s</option' % \
            {'uri': uri} in rendered


class TestMapWidget(TestCase):

    def test_render(self):
        widget = MapWidget()
        # no value set - should not error
        rendered = widget.render('place', None, {'id': 'place'})
        assert '<div id="geonames_map"></div>' in rendered


class TestCountryAutocompleteView(TestCase):

    def test_get_queryset(self):
        # make two countries
        Country.objects.create(name='Spain', code='ES', geonames_id='001')
        Country.objects.create(name='France', code='FR', geonames_id='002')

        # send a request, test view and queryset indirectly
        auto_url = reverse('people:country-autocomplete')
        res = self.client.get(auto_url, {'q': 'Spa'})
        assert res
        info = res.json()
        assert info['results']
        assert info['results'][0]['text'] == 'Spain'

        res = self.client.get(auto_url, {'q': 'Fra'})
        assert res
        info = res.json()
        assert info['results']
        assert info['results'][0]['text'] == 'France'


class TestLocationAutocompleteView(TestCase):

    def test_get_queryset(self):
        # make two countries
        es = Country.objects.create(name='Spain', code='ES', geonames_id='001')
        fr = Country.objects.create(name='France', code='FR', geonames_id='002')

        # make two addresses
        add_dict = {
            'name': 'Hotel Le Foo',
            'street_address': 'Rue Le Bar',
            'city': 'Paris',
            'postal_code': '012345',
            'country': fr,
        }
        add_dict2 = {
            'name': 'Hotel El Foo',
            'street_address': 'Calle El Bar',
            'city': 'Madrid',
            'postal_code': '678910',
            'country': es,
        }
        add1 = Location.objects.create(**add_dict)
        Location.objects.create(**add_dict2)

        # make a person
        person = Person.objects.create(name='Baz', title='Mr.', sort_name='Baz')

        # - series of tests for get_queryset Q's and view rendering
        # autocomplete that should get both
        auto_url = reverse('people:location-autocomplete')
        res = self.client.get(auto_url, {'q': 'Foo'})
        info = res.json()
        assert len(info['results']) == 2

        # auto complete that should get Le Foo
        res = self.client.get(auto_url, {'q': 'Rue'})
        info = res.json()
        assert len(info['results']) == 1
        assert 'Hotel Le Foo' in info['results'][0]['text']

        # auto complete that should get Le Foo
        res = self.client.get(auto_url, {'q': 'Fra'})
        info = res.json()
        assert len(info['results']) == 1
        assert 'Hotel Le Foo' in info['results'][0]['text']


        # auto complete that should get El Foo
        res = self.client.get(auto_url, {'q': '67891'})
        info = res.json()
        assert len(info['results']) == 1
        assert 'Hotel El Foo' in info['results'][0]['text']

        # auto complete that should get El Foo
        res = self.client.get(auto_url, {'q': 'Mad'})
        info = res.json()
        assert len(info['results']) == 1
        assert 'Hotel El Foo' in info['results'][0]['text']

        # autocomplete that should also find location by associated person
        Address.objects.create(location=add1, person=person)
        res = self.client.get(auto_url, {'q': 'Baz'})
        info = res.json()
        assert len(info['results']) == 1
        assert 'Hotel Le Foo' in info['results'][0]['text']


class TestPersonMergeView(TestCase):

    def test_get_success_url(self):
        person_merge = PersonMerge()
        # unset session variable should be passed as an empty string
        person_merge.request = Mock()
        person_merge.request.session = {}
        resolved_url = resolve(person_merge.get_success_url())
        assert 'admin' in resolved_url.app_names
        assert resolved_url.url_name == 'people_person_changelist'
        # test that session containing a urlencoded url is correctly
        # appended and keys that are not the one we're looking for are ignored
        person_merge.request.session = {
            'someotherkeystill': 'secretsessionvalue',
            'people_merge_filter': 'p=2&q=foo',
            'otherkey': 'ignored',
        }
        url = person_merge.get_success_url()
        assert url.endswith('?p=2&q=foo')
        # without the query string, the url should still resolve
        # to people_person_changelist
        resolved_url = resolve(url.split('?')[0])
        assert 'admin' in resolved_url.app_names
        assert resolved_url.url_name == 'people_person_changelist'

    def test_get_initial(self):
        pmview = PersonMerge()
        pmview.request = Mock(GET={'ids': '12,23,456,7'})

        initial = pmview.get_initial()
        assert pmview.person_ids == [12, 23, 456, 7]
        # lowest id selected as default primary person
        assert initial['primary_person'] == 7

    def test_get_form_kwargs(self):
        pmview = PersonMerge()
        pmview.request = Mock(GET={'ids': '12,23,456,7'})
        form_kwargs = pmview.get_form_kwargs()
        assert form_kwargs['person_ids'] == pmview.person_ids

    # form_valid method tested through client post request above


class TestMembersListView(TestCase):
    fixtures = ['sample_people.json']

    def setUp(self):
        self.factory = RequestFactory()
        self.members_url = reverse('people:members-list')

    def test_list(self):
        # test listview functionality using testclient & response

        # fixture doesn't include any cards or events,
        # so add some before indexing in Solr
        card_member = Person.objects.filter(account__isnull=False).first()
        account = card_member.account_set.first()
        Subscription.objects.create(account=account, start_date=date(1942, 3, 4))
        Subscription.objects.create(account=account, end_date=date(1950, 1, 1))

        # create card and add to account
        src_type = SourceType.objects.get_or_create(name='Lending Library Card')[0]
        card = Bibliography.objects.create(bibliographic_note='A Library Card',
                                           source_type=src_type)
        account.card = card
        account.save()

        Person.index_items(Person.objects.all())
        time.sleep(1)

        response = self.client.get(self.members_url)

        # filter form should be displayed with filled-in query field one time
        self.assertContains(response, 'Search member', count=1)
        # it should also have a card filter with a card count (check via card count)
        self.assertContains(response, '<span class="count">1</span>', count=1)
        # the filter should have a card image (counted later with other result
        # card icon) and it should have a tooltip
        self.assertContains(response, 'role="tooltip"', count=1)
        # the tooltip should have an aria-label set
        self.assertContains(response, 'aria-label="This filter will narrow', count=1)
        # the input should be aria-describedby the tooltip
        self.assertContains(response, 'aria-describedby="has_card_tip"')

        # should display all library members in the database
        members = Person.objects.filter(account__isnull=False)

        assert response.context['members'].count() == members.count()
        self.assertContains(response, '%d total results' % members.count())
        for person in members:
            self.assertContains(response, person.sort_name)
            self.assertContains(response, person.birth_year)
            self.assertContains(response, person.death_year)
            # should link to person detail page
            self.assertContains(response, person.get_absolute_url())

        # only card member has account dates and card
        self.assertContains(response, account.earliest_date().year)
        self.assertContains(response, account.last_date().year)
        # should not display relevance score
        self.assertNotContains(response, '<dt>relevance</dt>')

        # icon for 'has card' should show up twice, once in the list
        # and once in the filter icon
        self.assertContains(response, 'card icon', count=2)

        # pagination options set in context
        assert response.context['page_labels']
        # current fixture is not enough to paginate
        # next/prev links should have aria-hidden to indicate not usable
        self.assertContains(response, '<a rel="prev" aria-hidden')
        self.assertContains(response, '<a rel="next" aria-hidden')
        # pagination labels are used, current page selected
        self.assertContains(
            response,
            '<option value="1" selected="selected">%s</option>' % \
            list(response.context['page_labels'])[0][1])

        # sanity check keyword search against solr
        # search for member by name; should only get one member back
        response = self.client.get(self.members_url, {'query': card_member.name})
        assert response.context['members'].count() == 1
        # should not display relevance score
<<<<<<< HEAD
        self.assertNotContains(response, '<dt>relevance</dt>',
=======
        self.assertNotContains(
            response, '<h2>Relevance</h2>',
>>>>>>> 58dc40eb
            msg_prefix='relevance score not displayed to anonymous user')

        # check for max, min and placeholders for date ranges
        # 1942 and 1950 should be the respective values
        self.assertContains(
            response, 'placeholder="1950"',
            msg_prefix='Membership widget sets placeholder for max year.'
        )
        self.assertContains(
            response, 'placeholder="1942"',
            msg_prefix='Membership widget sets placeholder for min year.',
        )
        self.assertContains(
            response, 'max="1950"', count=2,
            msg_prefix='Response has max set twice for inputs'
        )
        self.assertContains(
            response, 'min="1942"', count=2,
            msg_prefix='Response has min set twice for inputs'
        )

        # login as staff user with no special permissions
        staff_password = 'sosecret'
        staffuser = User.objects.create_user(
            username='staff', is_staff=True,
            password=staff_password, email='staff@example.com')
        self.client.login(username=staffuser.username, password=staff_password)
        response = self.client.get(self.members_url, {'query': card_member.name})
        self.assertContains(
            response, '<dt>relevance</dt>',
            msg_prefix='relevance score displayed for logged in users')

        # TODO: not sure how to test pagination/multiple pages
    def test_get_page_labels(self):
        view = MembersList()
        # patch out get_form
        view.get_year_range = Mock()
        view.get_year_range.return_value = (1900, 1930)
        view.request = self.factory.get(self.members_url)
        # trigger form valid check to ensure cleaned data is available
        view.get_form().is_valid()
        view.queryset = Mock()
        with patch('mep.people.views.alpha_pagelabels') as mock_alpha_pglabels:
            items = range(101)
            paginator = Paginator(items, per_page=50)
            result = view.get_page_labels(paginator)
            view.queryset.only.assert_called_with('sort_name')
            alpha_pagelabels_args = mock_alpha_pglabels.call_args[0]
            # first arg is paginator
            assert alpha_pagelabels_args[0] == paginator
            # second arg is queryset with revised field list
            assert alpha_pagelabels_args[1] == view.queryset.only.return_value
            # third arg is a lambda
            assert isinstance(alpha_pagelabels_args[2], LambdaType)

            mock_alpha_pglabels.return_value.items.assert_called_with()
            assert result == mock_alpha_pglabels.return_value.items.return_value

            # when sorting by relevance, use numeric page labels instead
            mock_alpha_pglabels.reset_mock()
            view.request = self.factory.get(self.members_url, {'query': 'foo'})
            del view._form
            # trigger form valid check to ensure cleaned data is available
            view.get_form().is_valid()
            result = view.get_page_labels(paginator)
            mock_alpha_pglabels.assert_not_called()

    @patch('mep.people.views.super')
    def test_get_form(self, mocksuper):
        # mock out super to subsitute a mock for the actual form
        mockform = Mock()
        mocksuper.return_value.get_form.return_value = mockform
        view = MembersList()
        view.request = self.factory.get(self.members_url)
        view.get_year_range = Mock()

        # pass a min and max year
        view.get_year_range.return_value = (1900, 1930)
        view.get_form()
        # cached form is set
        assert view._form == mockform
        # mock setter for dates is called
        mockform.set_membership_dates_placeholder\
            .assert_called_with(1900, 1930)

        # form should be cached
        mockform.reset_mock()
        view.get_form()
        assert not mockform.called

        view._form = None

        # if get_year_range returns None, assume it failed and
        # shouldn't call the set_membership_dates_placeholder setter function
        view.get_year_range.return_value = None

        view.get_form()
        assert not mockform.set_membership_dates_placeholder.called

    def test_get_form_kwargs(self):
        view = MembersList()
        # no query args
        view.request = self.factory.get(self.members_url)
        form_kwargs = view.get_form_kwargs()
        # form initial data copied from view
        assert form_kwargs['initial'] == view.initial
        # no query, use default sort
        assert form_kwargs['data']['sort'] == view.initial['sort']

        # blank query, use default sort
        view.request = self.factory.get(self.members_url, {'query': ''})
        form_kwargs = view.get_form_kwargs()
        # no query, use default sort
        assert form_kwargs['data']['sort'] == view.initial['sort']

        # with keyword query, should default to relevance sort
        view.request = self.factory.get(self.members_url, {'query': 'stein'})
        form_kwargs = view.get_form_kwargs()
        assert form_kwargs['data']['sort'] == 'relevance'

        # with query param present but empty, use default sort
        view.request = self.factory.get(self.members_url, {'query': ''})
        form_kwargs = view.get_form_kwargs()
        assert form_kwargs['data']['sort'] ==  view.initial['sort']

    @patch('mep.people.views.PersonSolrQuerySet')
    def test_get_queryset(self, mock_solrqueryset):
        mock_qs = mock_solrqueryset.return_value
        # simulate fluent interface
        for meth in ['facet_field', 'filter', 'only', 'search', 'also',
                     'raw_query_parameters', 'order_by']:
            getattr(mock_qs, meth).return_value = mock_qs

        view = MembersList()
        view.request = self.factory.get(self.members_url)
        sqs = view.get_queryset()
        # queryset should be set on the view
        assert view.queryset == sqs
        mock_solrqueryset.assert_called_with()
        # inspect solr queryset filters called; should be only called once
        # because card filtering is not on
        # faceting should be turned on via call to facet_fields twice
        mock_qs.facet_field.assert_any_call('has_card')
        mock_qs.facet_field.assert_any_call('sex', missing=True, exclude='sex')
        # search and raw query not called without keyword search term
        mock_qs.search.assert_not_called()
        mock_qs.raw_query_parameters.assert_not_called()
        # should sort by solr field corresponding to default sort
        mock_qs.order_by.assert_called_with(view.solr_sort[view.initial['sort']])

        # enable card and sex filter, also test that a blank query doesn't force relevance
        view.request = self.factory.get(self.members_url, {
            'has_card': True,
            'query': '',
            'sex': ['Female', '']
        })
        # remove cached form
        del view._form
        sqs = view.get_queryset()
        assert view.queryset == sqs
        # blank query left default sort in place too
        mock_qs.order_by.assert_called_with(view.solr_sort[view.initial['sort']])
        # faceting should be on for both fields
        # and filtering by has card and sex, which should be tagged for
        # exclusion in calculating facets
        mock_qs.facet_field.assert_any_call('has_card')
        mock_qs.facet_field.assert_any_call('sex', missing=True, exclude='sex')
        mock_qs.filter.assert_any_call(has_card=True)
        mock_qs.filter.assert_any_call(sex__in=['Female', ''], tag='sex')

        # with keyword search term - should call search and query param
        query_term = 'sylvia'
        view.request = self.factory.get(self.members_url, {'query': query_term})
        # remove cached form
        del view._form
        sqs = view.get_queryset()
        mock_qs.search.assert_called_with(view.search_name_query)
        mock_qs.raw_query_parameters.assert_called_with(name_query=query_term)
        mock_qs.order_by.assert_called_with(view.solr_sort['relevance'])
        # include relevance score in return
        mock_qs.also.assert_called_with('score')

        # with date range
        view.request = self.factory.get(self.members_url, {'membership_dates_0': 1930})
        # remove cached form
        del view._form
        sqs = view.get_queryset()
        mock_qs.filter.assert_any_call(account_years__range=(1930, None))

        view.request = self.factory.get(
            self.members_url,
            {'membership_dates_0': 1919, 'membership_dates_1': 1923})
        del view._form
        sqs = view.get_queryset()
        mock_qs.filter.assert_any_call(account_years__range=(1919, 1923))

    def test_invalid_form(self):
        # make an invalid range request
        view = MembersList()
        view.get_year_range = Mock()
        view.get_year_range.return_value = (1900, 1930)
        view.request = self.factory.get(self.members_url, {
            'membership_dates_0': '1930',
            'membership_dates_1': '1900', # comes before start
        })
        # should be empty SolrQuerySet
        sqs = view.get_queryset()
        assert sqs.count() == 0
        # page labels should be 'N/A'
        labels = view.get_page_labels(None) # empty paginator
        assert labels == [(1, 'N/A')]

    @patch('mep.people.views.PersonSolrQuerySet')
    def test_get_year_range(self, mockPSQ):
        mock_stats = {
            'stats_fields': {
                'account_years': {
                    'min': 1928.0,
                    'max': 1940.0
                },
            }
        }
        mockPSQ.return_value.stats.return_value.get_stats.return_value \
            = mock_stats
        min_max = MembersList().get_year_range()
        # returns integer years
        assert min_max == (1928, 1940)
        # call for the correct field in stats
        mockPSQ.return_value.stats.assert_called_with('account_years')
        # if get_stats returns None, also returns None
        mockPSQ.return_value.stats.return_value.get_stats.return_value = None
        assert MembersList().get_year_range() is None
        # None set for min or max should result in None being returned also
        mockPSQ.return_value.stats.return_value.get_stats.return_value\
             = mock_stats
        mock_stats['stats_fields']['account_years']['min'] = None
        assert MembersList().get_year_range() is None




class TestMemberDetailView(TestCase):
    fixtures = ['sample_people.json']

    def test_get_member(self):
        gay = Person.objects.get(name='Francisque Gay')
        url = reverse('people:member-detail', kwargs={'pk': gay.pk})
        # create some events to check the account event date display
        account = gay.account_set.first()
        account.add_event('borrow', start_date=date(1934, 3, 4))
        account.add_event('borrow', start_date=date(1941, 2, 3))
        response = self.client.get(url)
        # check correct templates used & context passed
        self.assertTemplateUsed('member_detail.html')
        assert response.status_code == 200, \
            'library members should have a detail page'
        assert response.context['member'] == gay, \
            'page should correspond to the correct member'
        # check dates
        self.assertContains(response, '1885 - 1963', html=True)
        # check membership dates
        self.assertContains(response, 'March 4, 1934 - Feb. 3, 1941', html=True)
        # check VIAF
        self.assertContains(response, 'http://viaf.org/viaf/9857613')
        # check nationalities
        self.assertContains(response, 'France')
        # NOTE currently not including/checking profession

    def test_get_non_member(self):
        aeschylus = Person.objects.get(name='Aeschylus')
        url = reverse('people:member-detail', kwargs={'pk': aeschylus.pk})
        response = self.client.get(url)
        assert response.status_code == 404, \
            'non-members should not have a detail page'<|MERGE_RESOLUTION|>--- conflicted
+++ resolved
@@ -639,12 +639,7 @@
         response = self.client.get(self.members_url, {'query': card_member.name})
         assert response.context['members'].count() == 1
         # should not display relevance score
-<<<<<<< HEAD
         self.assertNotContains(response, '<dt>relevance</dt>',
-=======
-        self.assertNotContains(
-            response, '<h2>Relevance</h2>',
->>>>>>> 58dc40eb
             msg_prefix='relevance score not displayed to anonymous user')
 
         # check for max, min and placeholders for date ranges
