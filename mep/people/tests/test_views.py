import json
from datetime import date
from unittest.mock import patch

from django.contrib.auth.models import User
from django.http import JsonResponse
from django.template.defaultfilters import date as format_date
from django.test import TestCase
from django.urls import reverse

<<<<<<< HEAD
from mep.accounts.models import Account, Subscription, Reimbursement, Event
=======
from mep.accounts.models import Account, Subscription, Address
>>>>>>> 2fba3be5
from mep.people.admin import GeoNamesLookupWidget, MapWidget
from mep.people.geonames import GeoNamesAPI
from mep.people.models import Location, Country, Person, Relationship, \
    RelationshipType
from mep.people.views import GeoNamesLookup


class TestPeopleViews(TestCase):

    @patch('mep.people.views.GeoNamesAPI')
    def test_geonames_autocomplete(self, mockgeonamesapi):
        geo_lookup_url = reverse('people:geonames-lookup')
        # abbreviated sample return with fields currently in use
        mock_response = [
            {'name': 'New York City', 'geonameId': 5128581,
             'countryName': 'USA', 'lat': 40.71427, 'lng': -74.00597,
             'countryCode': 'US'}
        ]
        mockgeonamesapi.return_value.search.return_value = mock_response
        # patch in real uri from id logic
        mockgeonamesapi.return_value.uri_from_id = GeoNamesAPI.uri_from_id

        result = self.client.get(geo_lookup_url, {'q': 'new york'})
        assert isinstance(result, JsonResponse)
        assert result.status_code == 200
        mockgeonamesapi.return_value.search.assert_called_with('new york',
            max_rows=50, name_start=True)
        # decode response to inspect
        data = json.loads(result.content.decode('utf-8'))
        # inspect constructed result
        item = data['results'][0]
        assert item['text'] == 'New York City, USA'
        assert item['name'] == 'New York City'
        assert item['lat'] == mock_response[0]['lat']
        assert item['lng'] == mock_response[0]['lng']
        assert item['id'] == \
            GeoNamesAPI.uri_from_id(mock_response[0]['geonameId'])

        # country specific lookup
        country_lookup_url = reverse('people:country-lookup')
        result = self.client.get(country_lookup_url, {'q': 'canada'})
        assert result.status_code == 200
        mockgeonamesapi.return_value.search.assert_called_with('canada',
            feature_class='A', feature_code='PCLI', max_rows=50,
            name_start=True)

    def test_person_autocomplete(self):
        # add a person to search for
        beach = Person.objects.create(name='Sylvia Beach', mep_id='sylv.b')

        pub_autocomplete_url = reverse('people:autocomplete')
        result = self.client.get(pub_autocomplete_url, {'q': 'beach'})
        assert result.status_code == 200
        # decode response to inspect basic formatting and fields
        data = json.loads(result.content.decode('utf-8'))
        text = data['results'][0]['text']
        self.assertInHTML('<strong>Sylvia Beach</strong> sylv.b', text)

        # no match - shouldn't error, just return no results
        result = self.client.get(pub_autocomplete_url, {'q': 'beauvoir'})
        assert result.status_code == 200
        data = json.loads(result.content.decode('utf-8'))
        assert not data['results']

        # add a person and a title
        ms_sylvia = Person.objects.create(name='Sylvia', title='Ms.')

        # should return both wrapped in <strong>
        result = self.client.get(pub_autocomplete_url, {'q': 'sylvia'})
        assert result.status_code == 200
        # decode response to inspect
        data = json.loads(result.content.decode('utf-8'))
        assert len(data['results']) == 2
        assert 'Sylvia Beach' in data['results'][0]['text']
        # detailed check of Ms. Sylvia
        text = data['results'][1]['text']
        self.assertInHTML('<strong>Ms. Sylvia</strong>', text)

        # should select the right person based on mep_id
        result = self.client.get(pub_autocomplete_url, {'q': 'sylv.b'})
        assert result.status_code == 200
        # decode response to inspect
        data = json.loads(result.content.decode('utf-8'))
        assert len(data['results']) == 1
        assert 'Sylvia Beach' in data['results'][0]['text']

        # add birth, death dates to beach
        beach.birth_year = 1900
        beach.death_year = 1970
        beach.save()
        result = self.client.get(pub_autocomplete_url, {'q': 'sylv.b'})
        # decode response to inspect dates rendered and formatted correctly
        data = json.loads(result.content.decode('utf-8'))
        assert len(data['results']) == 1
        text = data['results'][0]['text']
        expected = '<strong>Sylvia Beach (1900 - 1970)</strong> sylv.b <br />'
        self.assertInHTML(expected, text)

        # add notes to beach
        beach.notes = "All of these words are part of the notes"
        beach.save()
        result = self.client.get(pub_autocomplete_url, {'q': 'sylv.b'})
        data = json.loads(result.content.decode('utf-8'))
        assert len(data['results']) == 1
        text = data['results'][0]['text']
        # first 5 words of notes field should be present in response
        # on a separate line
        expected = ('<strong>Sylvia Beach (1900 - 1970)</strong> '
                    'sylv.b <br />All of these words are')
        self.assertInHTML(expected, text)

        # give Ms. Sylvia a mep id
        ms_sylvia.mep_id = 'sylv.a'
        ms_sylvia.save()
        # check that mep.id shows up in result
        result = self.client.get(pub_autocomplete_url, {'q': 'sylv.a'})
        data = json.loads(result.content.decode('utf-8'))
        text = data['results'][0]['text']
        self.assertInHTML('<strong>Ms. Sylvia</strong> sylv.a', text)
        # give Ms. Sylvia events
        account = Account.objects.create()
        account.persons.add(ms_sylvia)
        Subscription.objects.create(
            account=account,
            start_date=date(1971, 1, 2),
            end_date=date(1971, 1, 31),
        )
        Subscription.objects.create(
            account=account,
            start_date=date(1971, 1, 1),
            end_date=date(1971, 1, 31),
        )
        # first event by start_date should be displayed
        result = self.client.get(pub_autocomplete_url, {'q': 'sylv.a'})
        data = json.loads(result.content.decode('utf-8'))
        text = data['results'][0]['text']
        expected = ('<strong>Ms. Sylvia</strong> sylv.a <br />'
                    'Subscription (1971-01-01 - 1971-01-31)')
        self.assertInHTML(expected, text)

    def test_person_admin_change(self):
        # create user with permission to load admin edit form
        su_password = 'itsasecret'
        superuser = User.objects.create_superuser(username='admin',
            password=su_password, email='su@example.com')

        # login as admin user
        self.client.login(username=superuser.username, password=su_password)

        # create two people and a relationship
        m_dufour = Person.objects.create(name='Charles Dufour')
        mlle_dufour = Person.objects.create(name='Dufour', title='Mlle')
        parent = RelationshipType.objects.create(name='parent')
        rel = Relationship.objects.create(from_person=mlle_dufour,
            relationship_type=parent, to_person=m_dufour, notes='relationship uncertain')
        person_edit_url = reverse('admin:people_person_change',
            args=[m_dufour.id])
        result = self.client.get(person_edit_url)
        self.assertContains(result, 'Relationships to this person')
        self.assertContains(result, str(mlle_dufour),
            msg_prefix='should include name of person related to this person ')
        self.assertContains(result, reverse('admin:people_person_change',
            args=[mlle_dufour.id]),
            msg_prefix='should include edit link for person related to this person')
        self.assertContains(result, parent.name,
            msg_prefix='should include relationship name')
        self.assertContains(result, rel.notes,
            msg_prefix='should include any relationship notes')

        # test account information displayed on person edit form
        # - no account
        self.assertContains(result, 'No associated account',
            msg_prefix='indication should be displayed if person has no account')
        # - account but no events
        acct = Account.objects.create()
        acct.persons.add(m_dufour)
        result = self.client.get(person_edit_url)
        self.assertContains(result, str(acct),
            msg_prefix='account label should be displayed if person has one')
        self.assertContains(result,
            reverse('admin:accounts_account_change', args=[acct.id]),
            msg_prefix='should link to account edit page')
        self.assertContains(result, 'No documented subscription events',
            msg_prefix='should display indicator for account with no subscription events')
        # with subscription events
        subs = Subscription.objects.create(account=acct,
            start_date=date(1943, 1, 1), end_date=date(1944, 1, 1))
        subs2 = Subscription.objects.create(account=acct,
            start_date=date(1944, 1, 1),
            subtype=Subscription.RENEWAL)
        reimb = Reimbursement.objects.create(account=acct,
            start_date=date(1944, 2, 1))
        generic = Event.objects.create(account=acct, start_date=date(1940, 1, 1))
        response = self.client.get(person_edit_url)
        # NOTE: template uses django's default date display for locale
        # importing template tag to test with that formatting here
        self.assertContains(response, 'Subscription')
        self.assertContains(response, '%s - %s' % \
            (format_date(subs.start_date), format_date(subs.end_date)))
        self.assertContains(response, 'Renewal')
        self.assertContains(response, '%s - ' % format_date(subs2.start_date))
        # non-subscription events should not be listed
        self.assertNotContains(response, 'Reimbursement')
        self.assertNotContains(response, format_date(reimb.start_date))
        self.assertNotContains(response, 'Generic')
        self.assertNotContains(response, format_date(generic.start_date))

    def test_person_admin_list(self):
        # create user with permission to load admin edit form
        su_password = 'itsasecret'
        superuser = User.objects.create_superuser(username='admin',
            password=su_password, email='su@example.com')

        # login as admin user
        self.client.login(username=superuser.username, password=su_password)

        # create two people and a relationship
        Person.objects.create(name='Charles Dufour')
        Person.objects.create(name='Dufour', title='Mlle')

        # get the list url with logged in user
        person_list_url = reverse('admin:people_person_changelist')
        result = self.client.get(person_list_url)

        self.assertContains(result, Person.address_count.short_description,
            msg_prefix='should have address_count field and short_desc.')
        self.assertContains(result, Person.list_nationalities.short_description,
            msg_prefix='should have list_nationalities field and short desc.')


class TestGeonamesLookup(TestCase):

    def test_geonames_get_label(self):
        geo_lookup = GeoNamesLookup()
        item = {'name': 'New York City', 'countryName': 'USA'}
        # country code used if available
        assert geo_lookup.get_label(item) == 'New York City, USA'
        del item['countryName']
        # and just name, if no country is available
        assert geo_lookup.get_label(item) == 'New York City'


class TestGeonamesLookupWidget(TestCase):

    def test_render(self):
        widget = GeoNamesLookupWidget()
        # no value set - should not error
        rendered = widget.render('place', None, {'id': 'place'})
        assert '<p><a id="geonames_uri" target="_blank" href=""></a></p>' \
            in rendered
        # uri value set - should be included in generated link
        uri = 'http://sws.geonames.org/2759794/'
        rendered = widget.render('place', uri, {'id': 'place'})
        assert '<a id="geonames_uri" target="_blank" href="%(uri)s">%(uri)s</a>' \
            % {'uri': uri} in rendered
        # value should be set as an option to preserve existing
        # value when the form is submitted
        assert '<option value="%(uri)s" selected>%(uri)s</option' % \
            {'uri': uri} in rendered


class TestMapWidget(TestCase):

    def test_render(self):
        widget = MapWidget()
        # no value set - should not error
        rendered = widget.render('place', None, {'id': 'place'})
        assert '<div id="geonames_map"></div>' in rendered


class TestCountryAutocompleteView(TestCase):

    def test_get_queryset(self):
        # make two countries
        Country.objects.create(name='Spain', code='ES', geonames_id='001')
        Country.objects.create(name='France', code='FR', geonames_id='002')

        # send a request, test view and queryset indirectly
        auto_url = reverse('people:country-autocomplete')
        res = self.client.get(auto_url, {'q': 'Spa'})
        assert res
        info = res.json()
        assert info['results']
        assert info['results'][0]['text'] == 'Spain'

        res = self.client.get(auto_url, {'q': 'Fra'})
        assert res
        info = res.json()
        assert info['results']
        assert info['results'][0]['text'] == 'France'


class TestLocationAutocompleteView(TestCase):

    def test_get_queryset(self):
        # make two countries
        es = Country.objects.create(name='Spain', code='ES', geonames_id='001')
        fr = Country.objects.create(name='France', code='FR', geonames_id='002')

        # make two addresses
        add_dict = {
            'name': 'Hotel Le Foo',
            'street_address': 'Rue Le Bar',
            'city': 'Paris',
            'postal_code': '012345',
            'country': fr,
        }
        add_dict2 = {
            'name': 'Hotel El Foo',
            'street_address': 'Calle El Bar',
            'city': 'Madrid',
            'postal_code': '678910',
            'country': es,
        }
        add1 = Location.objects.create(**add_dict)
        Location.objects.create(**add_dict2)

        # make a person
        person = Person.objects.create(name='Baz', title='Mr.', sort_name='Baz')

        # - series of tests for get_queryset Q's and view rendering
        # autocomplete that should get both
        auto_url = reverse('people:location-autocomplete')
        res = self.client.get(auto_url, {'q': 'Foo'})
        info = res.json()
        assert len(info['results']) == 2

        # auto complete that should get Le Foo
        res = self.client.get(auto_url, {'q': 'Rue'})
        info = res.json()
        assert len(info['results']) == 1
        assert 'Hotel Le Foo' in info['results'][0]['text']

        # auto complete that should get Le Foo
        res = self.client.get(auto_url, {'q': 'Fra'})
        info = res.json()
        assert len(info['results']) == 1
        assert 'Hotel Le Foo' in info['results'][0]['text']


        # auto complete that should get El Foo
        res = self.client.get(auto_url, {'q': '67891'})
        info = res.json()
        assert len(info['results']) == 1
        assert 'Hotel El Foo' in info['results'][0]['text']

        # auto complete that should get El Foo
        res = self.client.get(auto_url, {'q': 'Mad'})
        info = res.json()
        assert len(info['results']) == 1
        assert 'Hotel El Foo' in info['results'][0]['text']

        # autocomplete that should also find location by associated person
        Address.objects.create(location=add1, person=person)
        res = self.client.get(auto_url, {'q': 'Baz'})
        info = res.json()
        assert len(info['results']) == 1
        assert 'Hotel Le Foo' in info['results'][0]['text']<|MERGE_RESOLUTION|>--- conflicted
+++ resolved
@@ -8,11 +8,7 @@
 from django.test import TestCase
 from django.urls import reverse
 
-<<<<<<< HEAD
 from mep.accounts.models import Account, Subscription, Reimbursement, Event
-=======
-from mep.accounts.models import Account, Subscription, Address
->>>>>>> 2fba3be5
 from mep.people.admin import GeoNamesLookupWidget, MapWidget
 from mep.people.geonames import GeoNamesAPI
 from mep.people.models import Location, Country, Person, Relationship, \
