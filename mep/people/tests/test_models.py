--- conflicted
+++ resolved
@@ -174,14 +174,14 @@
         subs.delete()
         assert pers.in_logbooks()
 
-<<<<<<< HEAD
+
     def test_admin_url(self):
         pers = Person.objects.create(name='John')
         resolved_url = resolve(pers.admin_url())
         assert resolved_url.args[0] == str(pers.id)
         assert resolved_url.view_name == 'admin:people_person_change'
 
-=======
+
     def test_has_card(self):
         # create test person & account and associate them
         pers = Person.objects.create(name='John')
@@ -200,7 +200,7 @@
         acct.card = card
         acct.save()
         assert pers.has_card()
->>>>>>> 12889f03
+
 
 class TestPersonQuerySet(TestCase):
 
