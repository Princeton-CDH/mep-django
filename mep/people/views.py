<<<<<<< HEAD
from collections import defaultdict, OrderedDict
=======
from collections import defaultdict
>>>>>>> 7a9def9c

from dal import autocomplete
from django.conf import settings
from django.contrib import messages
from django.contrib.auth.mixins import PermissionRequiredMixin
from django.contrib.humanize.templatetags.humanize import ordinal
from django.core.exceptions import MultipleObjectsReturned
from django.db.models import Q
from django.http import JsonResponse
from django.shortcuts import get_object_or_404
from django.urls import reverse
from django.utils.html import format_html
from django.utils.safestring import mark_safe
from django.views.generic import DetailView, ListView
from django.views.generic.base import TemplateView
from django.views.generic.edit import FormMixin, FormView

from mep.accounts.models import Address, Event
from mep.common import SCHEMA_ORG
from mep.common.utils import absolutize_url, alpha_pagelabels
from mep.common.views import (AjaxTemplateMixin, FacetJSONMixin,
                              LabeledPagesMixin, RdfViewMixin)
from mep.people.forms import MemberSearchForm, PersonMergeForm
from mep.people.geonames import GeoNamesAPI
from mep.people.models import Country, Location, Person
from mep.people.queryset import PersonSolrQuerySet


class MembersList(LabeledPagesMixin, ListView, FormMixin, AjaxTemplateMixin,
                  FacetJSONMixin, RdfViewMixin):
    '''List page for searching and browsing library members.'''
    model = Person
    template_name = 'people/member_list.html'
    ajax_template_name = 'people/snippets/member_results.html'
    paginate_by = 100
    context_object_name = 'members'
    rdf_type = SCHEMA_ORG.SearchResultPage

    form_class = MemberSearchForm
    # cached form instance for current request
    _form = None
    #: initial form values
    initial = {
        'sort': 'name'
    }

    #: mappings for Solr field names to form aliases
    range_field_map = {
        'account_years': 'membership_dates',
    }
    #: fields to generate stats on in self.get_ranges
    stats_fields = ('account_years', 'birth_year')

    def get_form_kwargs(self):
        kwargs = super().get_form_kwargs()
        # use GET instead of default POST/PUT for form data
        form_data = self.request.GET.copy()

        # always use relevance sort for keyword search;
        # otherwise use default (sort by name)
        if form_data.get('query', None):
            form_data['sort'] = 'relevance'
        else:
            form_data['sort'] = self.initial['sort']

        # use initial values as defaults
        for key, val in self.initial.items():
            form_data.setdefault(key, val)

        kwargs['data'] = form_data

        # get min/max configuration for range fields
        kwargs['range_minmax'] = self.get_range_stats()

        return kwargs

    def get_form(self, *args, **kwargs):
        # initialize the form, caching on current instance
        if not self._form:
            self._form = super().get_form(*args, **kwargs)
        return self._form

    def get_range_stats(self):
        """Return the min and max for fields specified in
        :class:`MembershipList`'s stats_fields

        :returns: Dictionary keyed on form field name with a tuple of
            (min, max) as integers. If stats are not returned from the field,
            the key is not added to a dictionary.
        :rtype: dict
        """

        stats = PersonSolrQuerySet().stats(*self.stats_fields).get_stats()
        min_max_ranges = {}
        if not stats:
            return min_max_ranges
        for name in self.stats_fields:
            try:
                min_year = int(stats['stats_fields'][name]['min'])
                max_year = int(stats['stats_fields'][name]['max'])
                # map to form field name if an alias is provided
                min_max_ranges[self.range_field_map.get(name, name)] \
                    = (min_year, max_year)
            # If the field stats are missing, min and max will be NULL,
            # rendered as None.
            # The TypeError will catch and pass returning an empty entry
            # for that field but allowing others to be passed on.
            except TypeError:
                pass
        return min_max_ranges

    #: name query alias field syntax (type defaults to edismax in solr config)
    search_name_query = '{!qf=$name_qf pf=$name_pf v=$name_query}'

    # map form sort to solr sort field
    solr_sort = {
        'relevance': '-score',
        'name': 'sort_name_sort_s'
    }

    def get_queryset(self):
        sqs = PersonSolrQuerySet() \
            .facet_field('has_card') \
            .facet_field('gender', missing=True, exclude='gender') \
            .facet_field('nationality', exclude='nationality', sort='value') \
            .facet_field('arrondissement', exclude='arrondissement',
                         sort='value')

        form = self.get_form()

        # empty queryset if not valid
        if not form.is_valid():
            sqs = sqs.none()

        # when form is valid, check for search term and filter queryset
        else:
            search_opts = form.cleaned_data

            if search_opts['query']:
                sqs = sqs.search(self.search_name_query) \
                         .raw_query_parameters(name_query=search_opts['query']) \
                         .also('score')  # include relevance score in results

            if search_opts['has_card']:
                sqs = sqs.filter(has_card=search_opts['has_card'])
            if search_opts['gender']:
                sqs = sqs.filter(gender__in=search_opts['gender'], tag='gender')
            if search_opts['nationality']:
                sqs = sqs.filter(nationality__in=[
                    '"%s"' % val for val in search_opts['nationality']
                ], tag='nationality')
            if search_opts['arrondissement']:
                # strip off ordinal letters and filter on numeric arrondissement
                sqs = sqs.filter(arrondissement__in=[
                    '%s' % val[:-2] for val in search_opts['arrondissement']
                ], tag='arrondissement')

            # range filter by membership dates, if set
            if search_opts['membership_dates']:
                sqs = sqs.filter(
                    account_years__range=search_opts['membership_dates'])
            # range filter by birth year, if set
            if search_opts['birth_year']:
                sqs = sqs.filter(birth_year__range=search_opts['birth_year'])

            # order based on solr name for search option
            sqs = sqs.order_by(self.solr_sort[search_opts['sort']])

        self.queryset = sqs
        return sqs

    def get_context_data(self, **kwargs):
        context = super().get_context_data(**kwargs)
        facets = self.object_list.get_facets()['facet_fields']
        # convert arrondissement numbers into ordinals for display
        facets['arrondissement'] = OrderedDict([
            (ordinal(val), count)
            for val, count in facets['arrondissement'].items()
        ])
        self._form.set_choices_from_facets(facets)
        return context

    def get_page_labels(self, paginator):
        '''generate labels for pagination'''

        # if form is invalid, page labels should show 'N/A'
        form = self.get_form()
        if not form.is_valid():
            return [(1, 'N/A')]

        # when sorting by relevance, use default page label logic
        if form.cleaned_data['sort'] == 'relevance':
            return super().get_page_labels(paginator)

        # otherwise, when sorting by alpha, generate alpha page labels
        pagination_qs = self.queryset.only('sort_name')
        alpha_labels = alpha_pagelabels(paginator, pagination_qs,
                                        lambda x: x['sort_name'][0])
        # alpha labels is a dict; use items to return list of tuples
        return alpha_labels.items()

    def get_absolute_url(self):
        '''Get the full URI of this page.'''
        return absolutize_url(reverse('people:members-list'))

    def get_breadcrumbs(self):
        '''Get the list of breadcrumbs and links to display for this page.'''
        return [
            ('Home', absolutize_url('/')),
            ('Members', self.get_absolute_url()),
        ]


class MemberDetail(DetailView, RdfViewMixin):
    '''Detail page for a single library member.'''
    model = Person
    template_name = 'people/member_detail.html'
    context_object_name = 'member'
    rdf_type = SCHEMA_ORG.ProfilePage

    def get_queryset(self):
        # throw a 404 if a non-member is accessed via this route
        return super().get_queryset().exclude(account=None)

    def get_absolute_url(self):
        '''Get the full URI of this page.'''
        return absolutize_url(self.object.get_absolute_url())

    def get_context_data(self, **kwargs):
        context = super().get_context_data(**kwargs)

        # add account to context for convenience
        account = self.object.account_set.first()
        context['account'] = account

        month_counts = defaultdict(int)
        # count book events by month; known years only
        for event in account.event_set.known_years().book_activities():
            if event.start_date:
                month_counts[event.start_date.strftime('%Y-%m-01')] += 1
            # if end date is different from start date, count that also
            if event.end_date and event.start_date != event.end_date:
                month_counts[event.end_date.strftime('%Y-%m-01')] += 1

        # data for member timeline visualization
        context['timeline'] = {
            'membership_activities': [{
                'startDate': event.start_date.isoformat()
                if event.start_date else '',
                'endDate': event.end_date.isoformat()
                if event.end_date else '',
                'type': event.event_type
            } for event in account.event_set.membership_activities()
                                  .known_years()],
            'book_activities': [{
                'startDate': start_date,
                'count': count
            } for start_date, count in month_counts.items()],
            'activity_ranges': [{
                'startDate': start.isoformat(),
                'endDate': end.isoformat()
            } for start, end in account.event_date_ranges()]
        }

        # plottable locations for member address map visualization, which
        # is a leaflet map that will consume JSON address data
        # NOTE probably refactor this into a queryset method for use on
        # members search map
        addresses = Address.objects.filter(account=account) \
            .filter(location__latitude__isnull=False) \
            .filter(location__longitude__isnull=False)

        context['addresses'] = [
            {
                # these fields are taken from Location unchanged
                'name': address.location.name,
                'street_address': address.location.street_address,
                'city': address.location.city,
                'postal_code': address.location.postal_code,
                # lat/long aren't JSON serializable so we need to do this
                'latitude': str(address.location.latitude),
                'longitude': str(address.location.longitude),
                # NOTE not currently using dates as they're not entered yet
            }
            for address in addresses]

        # address of the lending library itself; automatically available from
        # migration mep/people/migrations/0014_library_location.py
        library = Location.objects.get(name='Shakespeare & Company')
        context['library_address'] = {
            'name': library.name,
            'street_address': library.street_address,
            'city': library.city,
            'latitude': str(library.latitude),
            'longitude': str(library.longitude),
        }

        # config settings used to render the map; set in local_settings.py
        context['mapbox_token'] = getattr(settings, 'MAPBOX_ACCESS_TOKEN', '')
        context['mapbox_basemap'] = getattr(settings, 'MAPBOX_BASEMAP', '')
        context['paris_overlay'] = getattr(settings, 'PARIS_OVERLAY', '')

        return context

    def get_breadcrumbs(self):
        '''Get the list of breadcrumbs and links to display for this page.'''
        return [
            ('Home', absolutize_url('/')),
            ('Members', MembersList().get_absolute_url()),
            (self.object.short_name, self.get_absolute_url())
        ]


class MembershipActivities(ListView, RdfViewMixin):
    '''Display a list of membership activities (subscriptions, renewals,
    and reimbursements) for an individual member.'''
    model = Event
    template_name = 'people/membership_activities.html'

    def get_queryset(self):
        # filter to requested person, then get membership activities
        return super().get_queryset() \
                      .filter(account__persons__slug=self.kwargs['slug']) \
                      .membership_activities()

    def get_context_data(self, **kwargs):
        # should 404 if not a person or valid person but not a library member
        # store member before calling super so available for breadcrumbs
        self.member = get_object_or_404(Person.objects.library_members(),
                                        slug=self.kwargs['slug'])
        context = super().get_context_data(**kwargs)
        context['member'] = self.member
        return context

    def get_absolute_url(self):
        '''Get the full URI of this page.'''
        return absolutize_url(reverse('people:membership-activities',
                                      kwargs=self.kwargs))

    def get_breadcrumbs(self):
        '''Get the list of breadcrumbs and links to display for this page.'''
        return [
            ('Home', absolutize_url('/')),
            ('Members', MembersList().get_absolute_url()),
            (self.member.short_name, self.member.get_absolute_url()),
            ('Membership Activities', self.get_absolute_url())
        ]


class MembershipGraphs(TemplateView):
    model = Person
    template_name = 'people/member_graphs.html'

    def get_context_data(self):
        context = super().get_context_data()

        # use facets to get member totals by month and year
        sqs = PersonSolrQuerySet() \
            .facet_field('account_yearmonths', sort='index', limit=1000) \
            .facet_field('logbook_yearmonths', sort='index', limit=1000) \
            .facet_field('card_yearmonths', sort='index', limit=1000)

        facets = sqs.get_facets()['facet_fields']

        context['data'] = {
            # convert into a format that's easier to use with javascript/d3
            'members': [{
                'startDate': '%s-%s-01' % (yearmonth[:4], yearmonth[-2:]),
                'count': count
            } for yearmonth, count in facets['account_yearmonths'].items()
            ],
            'logbooks': [{
                'startDate': '%s-%s-01' % (yearmonth[:4], yearmonth[-2:]),
                'count': count
            } for yearmonth, count in facets['logbook_yearmonths'].items()
            ],
            'cards': [{
                'startDate': '%s-%s-01' % (yearmonth[:4], yearmonth[-2:]),
                'count': count
            } for yearmonth, count in facets['card_yearmonths'].items()
            ]

        }
        return context


class GeoNamesLookup(autocomplete.Select2ListView):
    '''GeoNames ajax lookup for use as autocomplete.
    Optional mode parameter to restrict to countries only.
    '''

    mode = None

    def get(self, request, mode=None, *args, **kwargs):
        """"Return option list json response."""
        geo_api = GeoNamesAPI()
        extra_args = {}
        self.mode = mode

        # restrict to countries when requested
        if self.mode == 'country':
            extra_args.update({
                'feature_class': 'A',
                'feature_code': 'PCLI',
            })

        results = geo_api.search(self.q, max_rows=50, name_start=True,
                                 **extra_args)
        return JsonResponse({
            'results': [dict(
                id=geo_api.uri_from_id(item['geonameId']),
                text=self.get_label(item),
                name=item['name'],
                country_code=item['countryCode'],
                # lat & long included in data to make them available for
                # javascript to populateform fields
                lat=item['lat'],
                lng=item['lng']
            ) for item in results],
        })

    def get_label(self, item):
        '''display country for context, if available'''
        if self.mode != 'country' and 'countryName' in item:
            # FIXME: shouldn't ever display countryname if item is a country
            return '''%(name)s, %(countryName)s''' % item
        return item['name']


class PersonAutocomplete(autocomplete.Select2QuerySetView):
    '''
    Basic person autocomplete lookup, for use with django-autocomplete-light.
    Use Q objects to help distinguish people using mepid.
    '''

    def get_result_label(self, person):
        '''
        Provide a more detailed result label for the people autocomplete that
        can help disambiguate people.

        '''
        # Fields that will be formatted before interpolation
        labels = {
            'main_string': '',
            'bio_dates': '',
            'note_string': '',
        }
        # title and name, stripped in case title is absent so no stray space
        labels['main_string'] = \
            ('%s %s' % (person.title, person.name)).strip()
        # format birth-death in a familiar pattern ( - )
        if person.birth_year or person.death_year:
            labels['bio_dates'] = \
                ' (%s - %s)' % (person.birth_year, person.death_year)
        # get the first few words of any notes
        if person.notes:
            list_notes = person.notes.split()
            labels['note_string'] = ' '.join(list_notes[:5])
        # padding id with a space so that it looks nice in the formatted
        # html and we don't have to worry about stripping it in the
        # interpolated text.
        labels['mep_id'] = (' %s' % person.mep_id) if person.mep_id else ''
        if not labels['bio_dates'] and not labels['note_string']:
            # in situations where there are none of the above,
            # pull the first event
            if person.account_set.first():
                event = Event.objects.filter(
                    account=person.account_set.first()
                ).order_by('start_date').first()
                # if it has a first event (not all do), return that event
                if event:
                    labels['start_date'] = event.start_date
                    labels['end_date'] = (event.end_date
                                          if event.end_date else '')
                    labels['type'] = event.event_type
                    return format_html(
                        '<strong>{main_string}</strong>'
                        '{mep_id} <br />{type} '
                        '({start_date} - {end_date})'.strip(),
                        **labels
                    )
            return format_html('<strong>{main_string}</strong>{mep_id}',
                               **labels)
        # we have some of the information, return it in an interpolated string
        return format_html(
            '<strong>{main_string}{bio_dates}'
            '</strong>{mep_id}<br /> {note_string}'.strip(),
            **labels
        )

    def get_queryset(self):
        ''':class:`~mep.people.models.Person` queryset, filtered on
        text in name or MEP id (case-insensitive, partial match)'''
        return Person.objects.filter(
            Q(name__icontains=self.q) |
            Q(mep_id__icontains=self.q)
        )


class CountryAutocomplete(autocomplete.Select2QuerySetView):
    '''Basic autocomplete lookup, for use with django-autocomplete-light and
    :class:`mep.people.models.Person` in nationalities many-to-many.
    '''

    def get_queryset(self):
        ''':class:`~mep.people.models.Country` queryset, filtered on
        text in name (case-insensitive, partial match)'''
        return Country.objects.filter(name__icontains=self.q)


class LocationAutocomplete(autocomplete.Select2QuerySetView):
    '''Basic autocomplete lookup, for use with django-autocomplete-light and
    :class:`mep.people.models.Person` in address many-to-many'''

    def get_queryset(self):
        '''
        Get queryset of :class:`mep.people.models.Location` objects.
        Use Q objects to search all relevant fields in autocomplete.
        '''
        # not searching lat or lon for now
        return Location.objects.filter(
            Q(name__icontains=self.q) |
            Q(street_address__icontains=self.q) |
            Q(city__icontains=self.q) |
            Q(postal_code__icontains=self.q) |
            Q(country__name__icontains=self.q) |
            Q(address__person__name__icontains=self.q)
        ).order_by('name', 'city', 'street_address')


class PersonMerge(PermissionRequiredMixin, FormView):
    '''View method to merge one or more :class:`~mep.people.models.Person`
    records.  Displays :class:`~mep.people.models.PersonMergeForm` on
    GET, processes merge with :meth:`mep.people.models.PersonQuerySet.merge_with`
    on successful POST.  Should be called with a list of person ids
    in the querystring as a comma-separated list. Created for use
    with custom admin action
    :meth:`mep.people.admin.PersonAdmin.merge_people`.
    '''

    permission_required = ('people.change_person', 'people.delete_person')
    form_class = PersonMergeForm
    template_name = 'people/merge_person.html'

    def get_success_url(self):
        '''
        Redirect to the :class:`mep.people.models.Person` change_list in the
        Django admin with pagination and filters preserved.
        Expects :meth:`mep.people.admin.PersonAdmin.merge_people`
        to have set 'people_merge_filter' in the request's session.
        '''
        change_list = reverse('admin:people_person_changelist')
        # get request.session's querystring filter, if it exists,
        # use rstrip to remove the ? so that we're left with an empty string
        # otherwise
        querystring = ('?%s' %
                       self.request.session.
                       get('people_merge_filter', '')).rstrip('?')
        return '%s%s' % (change_list, querystring)

    def get_form_kwargs(self):
        form_kwargs = super(PersonMerge, self).get_form_kwargs()
        form_kwargs['person_ids'] = self.person_ids
        return form_kwargs

    def get_initial(self):
        # default to first person selected (?)
        # _could_ add logic to select most complete record,
        # but probably better for team members to choose
        person_ids = self.request.GET.get('ids', None)
        if person_ids:
            self.person_ids = [int(pid) for pid in person_ids.split(',')]
            # by default, prefer the first record created
            return {'primary_person': sorted(self.person_ids)[0]}

        self.person_ids = []

    def form_valid(self, form):
        # process the valid POSTed form

        # user-selected person record to keep
        primary_person = form.cleaned_data['primary_person']
        existing_events = 0
        existing_creators = 0

        if primary_person.has_account():  # get existing events, if any
            primary_account = primary_person.account_set.first()
            existing_events = primary_account.event_set.count()

        if primary_person.is_creator():
            existing_creators = primary_person.creator_set.count()

        try:
            # find duplicate person records to be consolidated and merge
            Person.objects.filter(id__in=self.person_ids) \
                          .merge_with(primary_person)

            message = 'Merge for <a href="%s">%s</a> complete.' % (
                reverse('admin:people_person_change',
                        args=[primary_person.id]),
                primary_person
            )

            if primary_person.has_account():  # calculate events reassociated
                primary_account = primary_person.account_set.first()  # if there wasn't one before
                added_events = primary_account.event_set.count() - existing_events
                message += ' Reassociated %d event%s with <a href="%s">%s</a>.' % (
                    added_events,
                    's' if added_events != 1 else '',
                    reverse('admin:accounts_account_change',
                            args=[primary_account.id]),
                    primary_account
                )
            else:  # no accounts merged
                message += ' No accounts to reassociate.'

            if primary_person.is_creator():  # calculate creator roles reassociated
                added_creators = primary_person.creator_set.count() - existing_creators
                message += ' Reassociated %d creator role%s on items.' % (
                    added_creators,
                    's' if added_creators != 1 else ''
                )
            else:  # no creators reassociated
                message += ' No creator relationships to reassociate.'

            messages.success(self.request, mark_safe(message))

        # error if person has more than one account
        except MultipleObjectsReturned as err:
            messages.error(self.request, str(err))

        return super(PersonMerge, self).form_valid(form)<|MERGE_RESOLUTION|>--- conflicted
+++ resolved
@@ -1,8 +1,4 @@
-<<<<<<< HEAD
 from collections import defaultdict, OrderedDict
-=======
-from collections import defaultdict
->>>>>>> 7a9def9c
 
 from dal import autocomplete
 from django.conf import settings
