--- conflicted
+++ resolved
@@ -25,13 +25,9 @@
 from mep.people.queryset import PersonSolrQuerySet
 
 
-<<<<<<< HEAD
-class MembersList(LabeledPagesMixin, ListView, FormMixin, AjaxTemplateMixin,
-                  FacetJSONMixin, RdfViewMixin):
-=======
+
 class MembersList(LoginRequiredOr404Mixin, LabeledPagesMixin, ListView,
                   FormMixin, AjaxTemplateMixin, FacetJSONMixin, RdfViewMixin):
->>>>>>> e2c012da
     '''List page for searching and browsing library members.'''
     model = Person
     template_name = 'people/member_list.html'
