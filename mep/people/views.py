--- conflicted
+++ resolved
@@ -20,12 +20,7 @@
 from mep.common import SCHEMA_ORG
 from mep.common.utils import absolutize_url, alpha_pagelabels
 from mep.common.views import (AjaxTemplateMixin, FacetJSONMixin,
-<<<<<<< HEAD
-                              LabeledPagesMixin, LoginRequiredOr404Mixin,
-                              RdfViewMixin)
-=======
                               LabeledPagesMixin, RdfViewMixin)
->>>>>>> 3c6a18eb
 from mep.people.forms import MemberSearchForm, PersonMergeForm
 from mep.people.geonames import GeoNamesAPI
 from mep.people.models import Country, Location, Person
