--- conflicted
+++ resolved
@@ -362,9 +362,9 @@
         return [
             ('Home', absolutize_url('/')),
             (MembersList.page_title, MembersList().get_absolute_url()),
-<<<<<<< HEAD
-            (self.member.short_name, self.member.get_absolute_url()),
-            ('Membership', self.get_absolute_url())
+            (self.member.short_name,
+             absolutize_url(self.member.get_absolute_url())),
+            ('Membership Activities', self.get_absolute_url())
         ]
 
 
@@ -404,11 +404,6 @@
             (MembersList.page_title, MembersList().get_absolute_url()),
             (self.member.short_name, self.member.get_absolute_url()),
             ('Borrowing', self.get_absolute_url())
-=======
-            (self.member.short_name,
-             absolutize_url(self.member.get_absolute_url())),
-            ('Membership Activities', self.get_absolute_url())
->>>>>>> 3dbc12ad
         ]
 
 
