--- conflicted
+++ resolved
@@ -85,11 +85,7 @@
                 {{ event.partial_start_date|partialdate|default:'-' }}
             </td>
             <td class="title{% if not event.work.title %} empty{% endif %}">
-<<<<<<< HEAD
                 <a href="{{ event.work.get_absolute_url }}">
-=======
-
->>>>>>> 54cd1e32
                 {{ event.work.title|default:'-' }}
                 </a>
             </td>
