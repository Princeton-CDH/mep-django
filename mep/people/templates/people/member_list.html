{% extends 'base.html' %}
{% load static humanize widget_tweaks mep_tags %}
{% load render_bundle from webpack_loader %}

{% block js %}
{% render_bundle 'memberSearch' 'js' %}
{% endblock %}

{% block page-subtitle %}Library Members · {% endblock %}

{% block header %}
{% include 'snippets/header.html' with title="members" style="search" %}
{% endblock %}

{% block main-style %}white{% endblock %}

{% block content %}
{% include 'snippets/breadcrumbs.html' %}
<div class="members search-form">
    <form id="members-form">
        {% render_field form.query %}
        <label for="{{ form.query.id_for_label }}"></label>
        {% include 'common/form_errors.html' %}
        <fieldset class="group">
            <legend>Filter by:</legend>
            <div class="inner">
                <fieldset class="range facet {{ form.membership_dates.css_classes }}" id="id_{{ form.membership_dates.name }}">
                    <legend>{{ form.membership_dates.label }}</legend>
                    {{ form.membership_dates }}
                </fieldset>
                {% render_field form.has_card class+="sr-only" tabindex=0 %}
                <label for="{{ form.has_card.id_for_label }}">
                    <span>Card <span class="count">{{ members.get_facets.facet_fields.has_card.true }}</span></span>
                    <img class="card icon" src="{% static 'img/icons/member_card.svg' %}" alt="">
                    <span id="{{ form.has_card.field.widget.attrs|dict_item:'aria-describedby' }}" role="tooltip"
                        aria-label="{{ form.has_card.help_text }}" tabindex=0 onclick="event.preventDefault()"/>
                </label>
<<<<<<< HEAD
                <div class="demographics tab" role="tab" aria-setsize="2" aria-posinset="1" aria-selected="false" aria-controls="demographics-panel" tabindex="0">Demographics</div>
                <div class="books tab" role="tab" aria-setsize="2" aria-posinset="2" aria-selected="false" aria-controls="books-panel" aria-disabled>Books*</div>
                <div class="tabpanel" id="demographics-panel" role="tabpanel">
                    <div class="inner">
                        <div class="column">
                            <fieldset class="range facet {{ form.birth_year.css_classes }}" id="id_{{ form.birth_year.name }}">
                                <legend>{{ form.birth_year.label }}</legend>
                                {{ form.birth_year }}
                            </fieldset>
                            {% render_field form.sex %}
                        </div>
                        <div class="column"></div>
                        <div class="column"></div>
                    </div>
                </div>
                <div class="tabpanel" id="books-panel" role="tabpanel"></div>
=======
            {% render_field form.sex %}
            {% render_field form.nationality %}
>>>>>>> 66a7eb94
            </div>
            <input type="submit" value="submit"/>
        </fieldset>
        <output class="total-results" id="total">{{ members.count|intcomma }} total result{{ members.count|pluralize }}</output>
    </form>
</div>
<div class="upper-labels"> {# only shown on mobile & tablet before the user scrolls down #}
    <label>SORTED BY</label>
    <label>DISPLAYING</label>
</div>
<section class="members sort-pages">
    <div class="inner">
        <label class="sort">
            <span>SORTED BY</span>
            {% render_field form.sort form="members-form" %}
            <img class="dropdown icon" src="{% static 'img/icons/chevron_down.png' %}" alt="">
        </label>
        <button type="submit" form="members-form">Go</button>
        {% include 'snippets/pagination.html' with form_id="members-form" %}
    </div>
    <div class="outer">
        {% include 'snippets/page-controls.html' %}
    </div>
</section>
<output form="members-form" class="results" aria-live="polite" aria-labelledby="total">
    {% include 'people/snippets/member_results.html' %}
</output>
{% endblock %}<|MERGE_RESOLUTION|>--- conflicted
+++ resolved
@@ -35,7 +35,6 @@
                     <span id="{{ form.has_card.field.widget.attrs|dict_item:'aria-describedby' }}" role="tooltip"
                         aria-label="{{ form.has_card.help_text }}" tabindex=0 onclick="event.preventDefault()"/>
                 </label>
-<<<<<<< HEAD
                 <div class="demographics tab" role="tab" aria-setsize="2" aria-posinset="1" aria-selected="false" aria-controls="demographics-panel" tabindex="0">Demographics</div>
                 <div class="books tab" role="tab" aria-setsize="2" aria-posinset="2" aria-selected="false" aria-controls="books-panel" aria-disabled>Books*</div>
                 <div class="tabpanel" id="demographics-panel" role="tabpanel">
@@ -46,16 +45,13 @@
                                 {{ form.birth_year }}
                             </fieldset>
                             {% render_field form.sex %}
+                            {% render_field form.nationality %}
                         </div>
                         <div class="column"></div>
                         <div class="column"></div>
                     </div>
                 </div>
                 <div class="tabpanel" id="books-panel" role="tabpanel"></div>
-=======
-            {% render_field form.sex %}
-            {% render_field form.nationality %}
->>>>>>> 66a7eb94
             </div>
             <input type="submit" value="submit"/>
         </fieldset>
