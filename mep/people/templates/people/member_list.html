{% extends 'base.html' %}
{% load static humanize widget_tweaks %}
{% load render_bundle from webpack_loader %}

{% block css %}{% render_bundle 'search' 'css' %}{% endblock %}

{% block js %}{% render_bundle 'search' 'js' attrs='defer' %}{% endblock %}

{% block page-subtitle %}Library Members · {% endblock %}

{% block header %}
{% include 'snippets/header.html' with title="members" style="search" %}
{% endblock %}

{% block main-style %}white{% endblock %}

{% block content %}
<section class="members search-form">
    <form id="members-form">
        {% render_field form.query aria-label=form.query.label %}
        <span class="total-results">{{ members.count|intcomma }} total result{{ members.count|pluralize }}</span>
    </form>
</section>
<section class="members sort-pages">
    <div class="inner">
        <label class="sort">
            <span>SORTED BY</span>
<<<<<<< HEAD
            {% render_field form.sort form="members-form" %}
=======
            <select name="sort" form="members-form">
                <option selected>Last Name A-Z</option>
            </select>
>>>>>>> 8cd3896c
            <img class="dropdown icon" src="{% static 'img/icons/chevron_down.png' %}" alt="">
        </label>
        <label class="pagination">
            <span>DISPLAYING</span>
            <select name="page" form="members-form">
                {% for value, label in page_labels %}
                <option value="{{ value }}" {% if page_obj.number == value %}selected="selected"{% endif %}>{{ label }}</option>
                {% endfor %}
            </select>
            <img class="dropdown icon" src="{% static 'img/icons/chevron_down.png' %}" alt="">
        </label>
        <input type="submit" form="members-form" value="Go"/>
    </div>
    {% if page_obj.has_other_pages %} {# if only one page of results, don't show next/previous links #}
    <div class="outer">
        <a rel="prev" {% if page_obj.has_previous %}href="?page={{ page_obj.previous_page_number }}"{% else %} class="inactive"{% endif %}>
            <img class="previous icon" src="{% static 'img/icons/chevron_down.png' %}" alt="">
            Previous
        </a>
        <a rel="next" {% if page_obj.has_next %}href="?page={{ page_obj.next_page_number }}"{% else %} class="inactive"{% endif %}>
            Next
            <img class="next icon" src="{% static 'img/icons/chevron_down.png' %}" alt="">
        </a>
    </div>
    {% endif %}
</section>
<ol class="members results-list" style="counter-reset: results {{ page_obj.start_index|add:'-1' }};">
    {% for person in members %}
        {% include 'people/snippets/member_result.html' with member=person %}
    {% endfor %}
</ol>
{% endblock %}<|MERGE_RESOLUTION|>--- conflicted
+++ resolved
@@ -25,13 +25,7 @@
     <div class="inner">
         <label class="sort">
             <span>SORTED BY</span>
-<<<<<<< HEAD
             {% render_field form.sort form="members-form" %}
-=======
-            <select name="sort" form="members-form">
-                <option selected>Last Name A-Z</option>
-            </select>
->>>>>>> 8cd3896c
             <img class="dropdown icon" src="{% static 'img/icons/chevron_down.png' %}" alt="">
         </label>
         <label class="pagination">
