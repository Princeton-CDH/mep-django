import datetime
import logging

from django.apps import apps
from django.contrib.contenttypes.fields import GenericRelation
from django.core.exceptions import MultipleObjectsReturned
from django.db import models, transaction
from django.urls import reverse
from django.utils import timezone
from parasolr.django.indexing import ModelIndexable
from viapy.api import ViafEntity

from mep.common.models import AliasIntegerField, DateRange, Named, Notable
from mep.common.validators import verify_latlon
from mep.accounts.partial_date import DatePrecision
from mep.footnotes.models import Footnote


logger = logging.getLogger(__name__)


class Country(Named):
    '''Countries, for documenting nationalities of a :class:`Person`
    or location of an :class:`Address`'''
    geonames_id = models.URLField('GeoNames ID', unique=True, blank=True,
        help_text='GeoNames identifier')
    code = models.CharField('Country Code', unique=True, blank=True,
        help_text='Two-letter country code', max_length=2)
    # id & code are optional to support no country/stateless

    class Meta:
        verbose_name_plural = 'countries'
        ordering = ('name',)


class Location(Notable):
    '''Locations for addresses associated with people and accounts'''
    #: optional name of the location (e.g., hotel)
    name = models.CharField(
        max_length=255,
        blank=True,
        verbose_name='Name of location',
        help_text=('Name of the place if there is one, e.g. Savoy Hotel, '
                   'British Embassy, Villa Trianon')
    )
    #: street address
    street_address = models.CharField(max_length=255, blank=True)
    #: city or town
    city = models.CharField(max_length=255)
    #: postal code; character rather than integer to support
    # UK addresses and other non-numeric postal codes
    postal_code = models.CharField(max_length=25, blank=True)
    # NOTE: Using decimal field here to set precision on the head
    # FloatField uses float, which can introduce unexpected rounding.
    # This would let us have measurements down to the tree level, if necessary
    #: latitude
    latitude = models.DecimalField(
        max_digits=8,
        decimal_places=5,
        blank=True,
        null=True,
        validators=[verify_latlon]
    )
    #: longitude
    longitude = models.DecimalField(
        max_digits=8,
        decimal_places=5,
        blank=True,
        null=True,
        validators=[verify_latlon]
    )
    #: :class:`Country`
    country = models.ForeignKey(Country, blank=True, null=True)

    #: footnotes (:class:`~mep.footnotes.models.Footnote`)
    footnotes = GenericRelation(Footnote)

    class Meta:
        unique_together = (("name", "street_address", "city", "country"),)

    def __repr__(self):
        return '<Location pk:%s %s>' % (self.pk or '??', str(self))

    def __str__(self):
        str_parts = [self.name, self.street_address, self.city]
        return ', '.join([part for part in str_parts if part])


class Profession(Named, Notable):
    '''Profession for a :class:`Person`'''


class PersonQuerySet(models.QuerySet):
    '''Custom :class:`models.QuerySet` for :class:`Person`'''

    def library_members(self):
        '''Rsestrict queryset to people who are library members,
        based on assocatide account.'''
        return self.exclude(account=None)

    @transaction.atomic
    def merge_with(self, person):
        '''Merge all person records in the current queryset with the
        specified person. This entails the following:

        - all events from accounts associated with people in the
          queryset are reassociated with the specified person
        - all addresses associated with people in the
          queryset or their accounts are reassociated with the
          specified person or their account
        - TODO: copy other details and update other relationships
        - after data has been copied over, people in the queryset and
          their accounts will be deleted

        Raises an error if the specified person has more than one
        account or if any people in the queryset have an account associated
        with another person.

        :param person: :class:`Person` person
        :raises django.core.exceptions.MultipleObjectsReturned:
            if selected :class:`Person` has multiple accounts _or_ any person
            in the queryset has an account shared with another person
        '''

        # identify the account other events will be reassociated with, if exists
        primary_account = None
        if person.has_account():
            primary_account = person.account_set.first()
        # error if more than account, since we can't pick which to merge to
        if person.account_set.count() > 1:
            raise MultipleObjectsReturned("Can't merge with a person record that has multiple accounts.")
        # error if any accounts have more than one person associated
        if self.annotate(account_people=models.Count('account__persons')) \
               .filter(account_people__gt=1).exists():
            raise MultipleObjectsReturned("Can't merge a person record with a shared account.")

        # make sure specified person is skipped even if in the current queryset
        merge_people = self.exclude(id=person.id)

        Creator = apps.get_model('books', 'Creator') # prevents circular import issue

        for merge_person in merge_people:
            if merge_person.has_account(): # if the merged person had an account

                # store primary account card reference if there is one
                account_card = primary_account.card if primary_account else None

                for account in merge_person.account_set.all():

                    # if the account to be merged has an associated library card
                    if account.card:
                        # store the first account card reference we find,
                        # if we don't already have one
                        if not account_card:
                            account_card = account.card
                        else:
                            # unlikely, but if we're merging two accounts with cards
                            # log a warning so we can track it down later if necessary
                            logger.warning('Account %s card %s association will be lost in merge',
                                            account, account.card)

                    # if a merge person has an account, but the main person doesn't,
                    # swap the account's owner to the main person
                    if not person.has_account():
                        account.persons.add(person)
                        account.persons.remove(merge_person)
                         # define the new primary account
                        primary_account = person.account_set.first()
                    else:
                        account.event_set.update(account=primary_account) # reassociate all events with the main account
                        account.address_set.update(account=primary_account) # reassociate any addresses with the main account
                        account.delete() # delete the empty account

                # if a card was present on the account to be merged and *not*
                # on the primary account, copy it
                if not primary_account.card and account_card:
                    primary_account.card = account_card
                    primary_account.save()

            if merge_person.is_creator(): # if the merged person was a creator
                for creator in merge_person.creator_set.all():
                    creator.person = person # reassociate the creator relationship to the primary person
                    creator.save()

            # update main person record with optional properties set on
            # the copy if not already present on the main record
            for attr in ['title', 'mep_id', 'birth_year', 'death_year',
                         'viaf_id', 'gender', 'profession']:
                # if not set on main person and set on merge person, copy
                if not getattr(person, attr) and getattr(merge_person, attr):
                    setattr(person, attr, getattr(merge_person, attr))
            # reassociate related person data
            # - personal addresses
            merge_person.address_set.update(person=person)
            # - nationalities
            person.nationalities.add(*list(merge_person.nationalities.all()))
            # - relations
            merge_person.from_relationships.update(from_person=person)
            merge_person.to_relationships.update(to_person=person)
            # - info urls
            merge_person.urls.update(person=person)
            # - footnotes
            merge_person.footnotes.update(object_id=person.id)

        # consolidate notes and preserve any merged MEP ids
        # in case we need to find a record based on a deleted MEP id
        # (e.g. for card import)
        # get current date to record when this merge happened
        iso_date = timezone.now().strftime('%Y-%m-%d')
        notes = [person.notes]
        notes.extend([p.notes for p in merge_people])
        notes.extend(['Merged MEP id %s on %s' % (p.mep_id, iso_date)
                      for p in merge_people if p.mep_id])
        notes.extend(['Merged %s on %s' % (p.name, iso_date)
                      for p in merge_people if not p.mep_id])
        person.notes = '\n'.join(note for note in notes if note)

        # delete the now-obsolete person records
        merge_people.delete()
        # save any attribute changes
        person.save()


class PersonSignalHandlers:
    '''Signal handlers for indexing :class:`Person` records when
    related records are saved or deleted.'''

    @staticmethod
    def debug_log(name, count):
        logger.debug('save %s, reindexing %d related %s',
                     count, 'person' if count == 1 else 'people')

    @staticmethod
    def country_save(sender, instance, **kwargs):
        if instance.pk:
            # if any members are associated
            members = instance.person_set.library_members().all()
            if members.exists():
                PersonSignalHandlers.debug_log('country', members.count())
                ModelIndexable.index_items(members)

    @staticmethod
    def country_delete(sender, instance, **kwargs):
        if not instance.pk:
            return
        logger.debug('country delete')
        # get a list of ids for collected works before clearing them
        person_ids = instance.person_set.library_members() \
                             .values_list('id', flat=True)
        if person_ids:
            # find the items based on the list of ids to reindex
            members = Person.objects.filter(id__in=list(person_ids))

            # NOTE: this sends pre/post clear signal, but it's not obvious
            # how to take advantage of that
            instance.person_set.clear()
            ModelIndexable.index_items(members)

    @staticmethod
    def account_save(sender, instance, **kwargs):
        if instance.pk:
            # if any members are associated
            members = instance.persons.library_members().all()
            if members.exists():
                PersonSignalHandlers.debug_log('account', members.count())
                ModelIndexable.index_items(members)

    @staticmethod
    def account_delete(sender, instance, **kwargs):
        logger.debug('account delete')
        # get a list of ids for collected works before clearing them
        person_ids = instance.persons.library_members() \
                             .values_list('id', flat=True)
        if person_ids:
            # find the items based on the list of ids to reindex
            members = Person.objects.filter(id__in=list(person_ids))
            # NOTE: this sends pre/post clear signal, but it's not obvious
            # how to take advantage of that
            instance.persons.clear()
            ModelIndexable.index_items(members)

    @staticmethod
    def event_save(sender, instance, **kwargs):
        if instance.pk:
            # if any members are associated
            members = instance.account.persons.library_members().all()
            if members.exists():
                PersonSignalHandlers.debug_log('event', members.count())
                ModelIndexable.index_items(members)

    @staticmethod
    def event_delete(sender, instance, **kwargs):
        # get a list of ids for deleted event
        members = instance.account.persons.library_members()
        if members.exists():
            ModelIndexable.index_items(members)


class Person(Notable, DateRange, ModelIndexable):
    '''Model for people in the MEP dataset'''

    #: MEP xml id
    mep_id = models.CharField('MEP id', max_length=255, blank=True,
        help_text='Identifier from XML personography')
    #: names (first middle last)
    name = models.CharField(max_length=255,
        help_text='''Name as firstname lastname, firstname (birthname) married name,
        or psuedonym (real name)''')
    #: sort name; authorized name for people with VIAF
    sort_name = models.CharField(max_length=255,
        help_text='Sort name in lastname, firstname format; VIAF authorized name if available')
    #: viaf identifiers
    viaf_id = models.URLField('VIAF id', blank=True,
        help_text='Canonical VIAF URI for this person')
    #: birth year
    birth_year = AliasIntegerField(db_column='start_year',
        blank=True, null=True)
    #: death year
    death_year = AliasIntegerField(db_column='end_year',
        blank=True, null=True)
    #: flag to indicate organization instead of person
    is_organization = models.BooleanField(default=False,
        help_text='Check to indicate this entity is an organization rather than a person')
    #: verified flag
    verified = models.BooleanField(default=False,
        help_text='Check to indicate information in this record has been checked against the relevant archival sources.')
    #: update timestamp
    updated_at = models.DateTimeField(auto_now=True, null=True)

    MALE = 'M'
    FEMALE = 'F'
    NONBINARY = 'N'
    GENDER_CHOICES = (
        (FEMALE, 'Female'),
        (MALE, 'Male'),
        (NONBINARY, 'Nonbinary'),
    )
    #: gender
    gender = models.CharField(blank=True, max_length=1, choices=GENDER_CHOICES)
    #: title
    title = models.CharField(blank=True, max_length=255)
    #: :class:`Profession`
    profession = models.ForeignKey(Profession, blank=True, null=True)
    #: nationalities, link to :class:`Country`
    nationalities = models.ManyToManyField(Country, blank=True)
    #: relationships to other people, via :class:`Relationship`
    relations = models.ManyToManyField(
        'self',
        through='Relationship',
        symmetrical=False
    )
    #: footnotes (:class:`~mep.footnotes.models.Footnote`)
    footnotes = GenericRelation(Footnote)
    #: a field for notes publicly displayed on the website
    public_notes = models.TextField(blank=True,
        help_text='Notes for display on the public site')

    # convenience access to associated locations, although
    # we will probably use Address for most things
    locations = models.ManyToManyField(Location, through='accounts.Address',
        blank=True, through_fields=('person', 'location'))

    # override default manager with customized version
    objects = PersonQuerySet.as_manager()

    def __repr__(self):
        return '<Person pk:%s %s>' % (self.pk or '??', self.sort_name)

    def __str__(self):
        '''String representation; use sort name if available with fall back
        to name'''
        # if not sort name, return name with title in front
        # NOTE: strip is there to grab extra space and comma if no title
        if not self.sort_name:
            return ('%s %s' % (self.title, self.name)).strip()
        # if name sort_name and it's last, first, title goes after
        if self.sort_name and len(self.sort_name.split(',')) > 1:
            return ('%s, %s' % (self.sort_name, self.title)).strip(', ')
        # otherwise, append it to the front for most natural format
        return ('%s %s' % (self.title, self.sort_name)).strip(', ')

    class Meta:
        verbose_name_plural = 'people'
        ordering = ['sort_name']

    def save(self, *args, **kwargs):
        '''Adds birth and death dates if they aren't already set
        and there's a viaf id for the record'''

        if self.viaf_id and not self.birth_year and not self.death_year:
            self.set_birth_death_years()

        super(Person, self).save(*args, **kwargs)

    def get_absolute_url(self):
        '''
        Return the public url to view library member's detail page
        '''
        # NOTE: using pk temporarily until we add slugs
        if self.has_account():
            # Only people with accounts have member detail pages
            return reverse('people:member-detail', args=[self.pk])
        # for now returning no url for person with no account

    @property
    def viaf(self):
        ''':class:`viapy.api.ViafEntity` for this record if :attr:`viaf_id`
        is set.'''
        if self.viaf_id:
            return ViafEntity(self.viaf_id)

    @property
    def short_name(self):
        '''Shortened form of name used for locations where space is tight,
        e.g. breadcrumb navigation'''
        # return the initial portion, before parenthesis or a comma
        return self.sort_name.split(',')[0].split('(')[0].strip()

    def set_birth_death_years(self):
        '''Set local birth and death dates based on information from VIAF'''
        if self.viaf_id:
            self.birth_year = self.viaf.birthyear
            self.death_year = self.viaf.deathyear

    def list_nationalities(self):
        '''Return comma separated list of nationalities (if any) for :class:`Person` list_view.'''
        nationalities = self.nationalities.all().order_by('name')
        if nationalities.exists():
            return ', '.join(country.name for country in nationalities)
        return ''
    list_nationalities.short_description = 'Nationalities'
    list_nationalities.admin_order_field = 'nationalities__name'

    def address_count(self):
        '''Number of documented addresses for this person'''
        # used in admin list view
        return self.address_set.count()
    address_count.short_description = '# Addresses'

    def account_id(self):
        '''Return the id number of the person's associated
        :class:`~mep.accounts.models.Account` or empty string if not.'''
        # used in admin list view, assumes only one account but
        # uses M2M prior to refactor
        if self.account_set.exists():
            return self.account_set.first().id
        return ''

    def has_account(self):
        '''Return whether an instance of :class:`mep.accounts.models.Account` exists for this person.'''
        return self.account_set.exists()
    has_account.boolean = True

    def subscription_dates(self):
        '''Return a semi-colon separated list of
        :class:`mep.accounts.models.Subscription` instances associated with
        this person's account(s).'''

        if self.account_set.exists():
            subscriptions = self.account_set.first().event_set.subscriptions()
            # NOTE: This will return unknown year events first, followed by
            # actual years since presumably all correct years will follow 1900
            # as the value for UNKNOWN_YEAR
            return '; '.join([sub.date_range for sub in
                              subscriptions.order_by('start_date')])
        return ''

    def is_creator(self):
        '''Return whether this person is a :class:`mep.books.models.Creator` of an :class:`mep.books.models.Item` .'''
        return self.creator_set.exists()
    is_creator.boolean = True

    def in_logbooks(self):
        '''is there data for this person in the logbooks?'''
        # based on presense of subscription or reimbursement event
        return self.account_set.filter(
            models.Q(event__subscription__isnull=False) |
            models.Q(event__reimbursement__isnull=False)
        ).exists()
    in_logbooks.boolean = True

    def has_card(self):
        '''The library account for this person has an associated lending card'''
        return self.account_set.filter(card__isnull=False).exists()
    has_card.boolean = True

    def admin_url(self):
        '''URL to edit this record in the admin site'''
        return reverse('admin:people_person_change', args=[self.id])
    admin_url.verbose_name = 'Admin Link'

    index_depends_on = {
        'nationalities': {
            'post_save': PersonSignalHandlers.country_save,
            'pre_delete': PersonSignalHandlers.country_delete,
        },
        'account_set': {
            'post_save': PersonSignalHandlers.account_save,
            'pre_delete': PersonSignalHandlers.account_delete,
        },
        'accounts.Event': {
            'post_save': PersonSignalHandlers.event_save,
            'post_delete': PersonSignalHandlers.event_delete,
        },
        # unfortunately the generic event signals aren't fired
        # when subclass types are edited directly, so bind the same signal
        'accounts.Borrow': {
            'post_save': PersonSignalHandlers.event_save,
            'post_delete': PersonSignalHandlers.event_delete,
        },
        'accounts.Purchase': {
            'post_save': PersonSignalHandlers.event_save,
            'post_delete': PersonSignalHandlers.event_delete,
        },
        'accounts.Subscription': {
            'post_save': PersonSignalHandlers.event_save,
            'post_delete': PersonSignalHandlers.event_delete,
        },
        'accounts.Reimbursement': {
            'post_save': PersonSignalHandlers.event_save,
            'post_delete': PersonSignalHandlers.event_delete,
        }
    }

    @classmethod
    def items_to_index(cls):
        '''Custom logic for finding items to be indexed when indexing in
        bulk; only include library members.'''
        return cls.objects.library_members()

    def index_data(self):
        '''data for indexing in Solr'''

        index_data = super().index_data()
        # only library members are indexed; if person has no
        # account, return id only.
        # This will blank out any previously indexed values, and item
        # will not be findable by any public searchable fields.
        if not self.has_account():
            del index_data['item_type']
            return index_data

        # get account membership dates
        account = self.account_set.first()

        index_data.update({
            'name_t': self.name,
            # include pk for now for member detail url
            'pk_i': self.pk,
            # text version of sort name for search and display
            'sort_name_t': self.sort_name,
            # string version of sort name for sort/facet
            'sort_name_sort_s': self.sort_name,
            'birth_year_i': self.birth_year,
            'death_year_i': self.death_year,
            'has_card_b': self.has_card(),
            'nationality': list(self.nationalities.all()
                                    .values_list('name', flat=True))
        })

        # conditionally set fields that are not always present
        # to avoid storing 'None' in Solr
        if self.sex:
            index_data['sex_s'] = self.get_sex_display()

        account_dates = account.event_dates
        if account_dates:
            # use active date ranges to get a list of all years + months
            # that this person was an active member
            # (includes subscription spans without events in that month)

            months = account.active_months()
            logbook_months = account.active_months('membership')
            card_months = account.active_months('books')

            # generate list of years from all event dates (not based on
            # active months since that excludes partial dates where only
            # year is known)
            account_years = set(date.year for date in account_dates)

            # convert sets back to list for json serialization
            index_data.update({
                'account_years_is': list(account_years),
                'account_yearmonths_is': list(months),
                'logbook_yearmonths_is': list(logbook_months),
                'card_yearmonths_is': list(card_months),
                # use min and max because set order is not guaranteed
                'account_start_i': min(account_years),
                'account_end_i': max(account_years),
            })
<<<<<<< HEAD
=======
        if self.gender:
            index_data['gender_s'] = self.get_gender_display()
>>>>>>> 9e6b8b75
        return index_data


class InfoURL(Notable):
    '''Informational urls (other than VIAF) associated with a :class:`Person`,
    e.g. Wikipedia page.'''
    url = models.URLField(
        verbose_name='URL',
        help_text='Additional (non-VIAF) URLs for a person.')
    person = models.ForeignKey(Person, related_name='urls')

    class Meta:
        verbose_name = 'Informational URL'

    def __repr__(self):
        return "<InfoURL pk:%s %s>" % (self.pk or '??', self.url)

    def __str__(self):
        return self.url


class RelationshipType(Named, Notable):
    '''Types of relationships between one :class:`Person` and another'''


class Relationship(Notable):
    '''Through model for :class:`Person` to ``self``'''
    from_person = models.ForeignKey(Person, related_name='from_relationships')
    to_person = models.ForeignKey(Person, related_name='to_relationships')
    relationship_type = models.ForeignKey(RelationshipType)

    def __repr__(self):
        '''Custom method to produce a more human useable representation
        than dict in this case
        '''
        return ("<Relationship {'from_person': <Person %s>, "
                "'to_person': <Person %s>, 'relationship_type': "
                "<RelationshipType %s>}>") % (self.from_person.name,
                                              self.to_person.name,
                                              self.relationship_type.name)

    def __str__(self):
        return '%s is a %s to %s.' % (
            self.from_person.name,
            self.relationship_type.name,
            self.to_person.name
        )<|MERGE_RESOLUTION|>--- conflicted
+++ resolved
@@ -560,8 +560,8 @@
 
         # conditionally set fields that are not always present
         # to avoid storing 'None' in Solr
-        if self.sex:
-            index_data['sex_s'] = self.get_sex_display()
+        if self.gender:
+            index_data['gender_s'] = self.get_gender_display()
 
         account_dates = account.event_dates
         if account_dates:
@@ -588,11 +588,7 @@
                 'account_start_i': min(account_years),
                 'account_end_i': max(account_years),
             })
-<<<<<<< HEAD
-=======
-        if self.gender:
-            index_data['gender_s'] = self.get_gender_display()
->>>>>>> 9e6b8b75
+
         return index_data
 
 
