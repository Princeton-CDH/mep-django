--- conflicted
+++ resolved
@@ -7,18 +7,11 @@
 
 urlpatterns = [
     url(r'^members/$', views.MembersList.as_view(), name='members-list'),
-<<<<<<< HEAD
     url(r'^members/graphs/$', views.MembershipGraphs.as_view(),
         name='member-graphs'),
-    # TODO use something other than pk as a lookup for members
-    url(r'^members/(?P<pk>\d+)/$', views.MemberDetail.as_view(),
-        name='member-detail'),
-    url(r'^members/(?P<pk>\d+)/activities/$',
-=======
     url(r'^members/(?P<slug>[\w-]+)/$', views.MemberDetail.as_view(),
         name='member-detail'),
     url(r'^members/(?P<slug>[\w-]+)/activities/$',
->>>>>>> 4ce37314
         views.MembershipActivities.as_view(), name='membership-activities'),
     url(r'^places/geonames/$', views.GeoNamesLookup.as_view(),
         name='geonames-lookup'),
