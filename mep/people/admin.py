--- conflicted
+++ resolved
@@ -117,22 +117,9 @@
                     'data-minimum-input-length': 3
                 }
             ),
-<<<<<<< HEAD
-            # special css class to use prepopulate but opt out of slugify
-            'sort_name': forms.TextInput(attrs={'class': 'prepopulate-noslug'}),
-=======
-            'addresses': autocomplete.ModelSelect2Multiple(
-                url='people:address-autocomplete',
-                attrs={
-                    'data-placeholder': ('Type to search address data... '),
-                    'data-minimum-input-length': 3
-                }
-            ),
             # special css class to customize django prepopulate behavior
             # opt out of slugify, don't prepopulate if there are spaces
             'sort_name': forms.TextInput(attrs={'class': 'prepopulate-noslug prepopulate-nospace'}),
-
->>>>>>> abbbdf9f
         }
 
 
