--- conflicted
+++ resolved
@@ -277,22 +277,13 @@
 
         # Get any querystrings including filters, pickle them as a urlencoded
         # string
-<<<<<<< HEAD
-        request.session['people_merge_filter'] = urlencode(request.GET.items())
+        request.session["people_merge_filter"] = urlencode(request.GET.items())
         selected = request.POST.getlist(admin.helpers.ACTION_CHECKBOX_NAME)
-        redirect = '%s?ids=%s' % (reverse('people:merge'), ','.join(selected))
-        return HttpResponseRedirect(redirect, status=303)   # 303 = See Other
-    merge_people.short_description = 'Merge selected people'
-    merge_people.allowed_permissions = ('change', 'delete')
-=======
-        request.session["people_merge_filter"] = urlencode(request.GET.items())
-        selected = request.POST.getlist(admin.ACTION_CHECKBOX_NAME)
         redirect = "%s?ids=%s" % (reverse("people:merge"), ",".join(selected))
         return HttpResponseRedirect(redirect, status=303)  # 303 = See Other
 
     merge_people.short_description = "Merge selected people"
     merge_people.allowed_permissions = ("change", "delete")
->>>>>>> 62a39567
 
     #: fields to be included in CSV export
     export_fields = [
