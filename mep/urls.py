"""
mep URL Configuration
"""
from django.conf import settings
from django.urls import re_path, path, include
from django.conf.urls.static import serve
from django.contrib import admin
from django.views.generic.base import RedirectView, TemplateView
from wagtail.admin import urls as wagtailadmin_urls
from wagtail.contrib.sitemaps import Sitemap as WagtailSitemap
from wagtail.contrib.sitemaps import views as sitemap_views
from wagtail.core import urls as wagtail_urls
from wagtail.documents import urls as wagtaildocs_urls

from mep.accounts import urls as accounts_urls
from mep.books import urls as books_urls
from mep.books import sitemaps as book_sitemaps
from mep.footnotes import urls as footnote_urls
from mep.people import sitemaps as member_sitemaps
from mep.people import urls as people_urls


# sitemap configuration for sections of the site
SITEMAPS = {
    "pages": WagtailSitemap,  # wagtail content pages
    # member pages
    "members": member_sitemaps.MemberSitemap,
    "member-activities": member_sitemaps.MembershipActivitiesSitemap,
    "member-borrowing": member_sitemaps.BorrowingActivitiesSitemap,
    "member-card-list": member_sitemaps.MemberCardListSitemap,
    "member-card-detail": member_sitemaps.MemberCardDetailSitemap,
    # book pages
    "books": book_sitemaps.BookSitemap,
    "book-circulation": book_sitemaps.BookCirculationSitemap,
    "book-card-list": book_sitemaps.BookCardListSitemap,
}

urlpatterns = [
<<<<<<< HEAD
    re_path(r'^robots\.txt$', TemplateView.as_view(template_name='robots.txt',
                                               content_type='text/plain')),
    re_path(r'^favicon\.ico$', RedirectView.as_view(
        url='/static/favicon/favicon.ico', permanent=True)),

    path('admin/', admin.site.urls),
    path('grappelli/', include('grappelli.urls')),
    path('accounts/', include('pucas.cas_urls')),
    path('viaf/', include('viapy.urls', namespace='viaf')),
    re_path(r'^', include(people_urls)),
    re_path(r'^', include(accounts_urls)),
    re_path(r'^', include(books_urls)),
    re_path(r'^', include(footnote_urls)),

    # sitemaps
    re_path(r'^sitemap\.xml$', sitemap_views.index, {'sitemaps': SITEMAPS},
        name='sitemap-index'),
    re_path(r'^sitemap-(?P<section>.+)\.xml$', sitemap_views.sitemap,
        {'sitemaps': SITEMAPS}, name='django.contrib.sitemaps.views.sitemap'),

    # wagtail urls
    path('cms/', include(wagtailadmin_urls)),
    path('documents/', include(wagtaildocs_urls)),
    re_path(r'', include(wagtail_urls)),
=======
    url(
        r"^robots\.txt$",
        TemplateView.as_view(template_name="robots.txt", content_type="text/plain"),
    ),
    url(
        r"^favicon\.ico$",
        RedirectView.as_view(url="/static/favicon/favicon.ico", permanent=True),
    ),
    url(r"^admin/", admin.site.urls),
    url(r"^grappelli/", include("grappelli.urls")),
    url(r"^accounts/", include("pucas.cas_urls")),
    url(r"^viaf/", include("viapy.urls", namespace="viaf")),
    url(r"^", include(people_urls)),
    url(r"^", include(accounts_urls)),
    url(r"^", include(books_urls)),
    url(r"^", include(footnote_urls)),
    # sitemaps
    url(
        r"^sitemap\.xml$",
        sitemap_views.index,
        {"sitemaps": SITEMAPS},
        name="sitemap-index",
    ),
    url(
        r"^sitemap-(?P<section>.+)\.xml$",
        sitemap_views.sitemap,
        {"sitemaps": SITEMAPS},
        name="django.contrib.sitemaps.views.sitemap",
    ),
    # wagtail urls
    url(r"^cms/", include(wagtailadmin_urls)),
    url(r"^documents/", include(wagtaildocs_urls)),
    url(r"", include(wagtail_urls)),
    # direct 500 access for testing
    url("_500", lambda _: 1 / 0),
>>>>>>> 62a39567
]


# serve media content for development
if settings.DEBUG:
    try:
        import debug_toolbar

        # add debug toolbar urls first to avoid getting caught by other urls
<<<<<<< HEAD
        urlpatterns.insert(0, re_path(r'^__debug__/', include(debug_toolbar.urls)))
    except ImportError:
        pass

    urlpatterns.append(re_path(r'^media/(?P<path>.*)$', serve, {
        'document_root': settings.MEDIA_ROOT,
    }))
=======
        urlpatterns.insert(0, url(r"^__debug__/", include(debug_toolbar.urls)))
    except ImportError:
        pass

    urlpatterns.append(
        url(
            r"^media/(?P<path>.*)$",
            serve,
            {
                "document_root": settings.MEDIA_ROOT,
            },
        )
    )
>>>>>>> 62a39567
<|MERGE_RESOLUTION|>--- conflicted
+++ resolved
@@ -36,68 +36,41 @@
 }
 
 urlpatterns = [
-<<<<<<< HEAD
-    re_path(r'^robots\.txt$', TemplateView.as_view(template_name='robots.txt',
-                                               content_type='text/plain')),
-    re_path(r'^favicon\.ico$', RedirectView.as_view(
-        url='/static/favicon/favicon.ico', permanent=True)),
-
-    path('admin/', admin.site.urls),
-    path('grappelli/', include('grappelli.urls')),
-    path('accounts/', include('pucas.cas_urls')),
-    path('viaf/', include('viapy.urls', namespace='viaf')),
-    re_path(r'^', include(people_urls)),
-    re_path(r'^', include(accounts_urls)),
-    re_path(r'^', include(books_urls)),
-    re_path(r'^', include(footnote_urls)),
-
-    # sitemaps
-    re_path(r'^sitemap\.xml$', sitemap_views.index, {'sitemaps': SITEMAPS},
-        name='sitemap-index'),
-    re_path(r'^sitemap-(?P<section>.+)\.xml$', sitemap_views.sitemap,
-        {'sitemaps': SITEMAPS}, name='django.contrib.sitemaps.views.sitemap'),
-
-    # wagtail urls
-    path('cms/', include(wagtailadmin_urls)),
-    path('documents/', include(wagtaildocs_urls)),
-    re_path(r'', include(wagtail_urls)),
-=======
-    url(
+    re_path(
         r"^robots\.txt$",
         TemplateView.as_view(template_name="robots.txt", content_type="text/plain"),
     ),
-    url(
+    re_path(
         r"^favicon\.ico$",
         RedirectView.as_view(url="/static/favicon/favicon.ico", permanent=True),
     ),
-    url(r"^admin/", admin.site.urls),
-    url(r"^grappelli/", include("grappelli.urls")),
-    url(r"^accounts/", include("pucas.cas_urls")),
-    url(r"^viaf/", include("viapy.urls", namespace="viaf")),
-    url(r"^", include(people_urls)),
-    url(r"^", include(accounts_urls)),
-    url(r"^", include(books_urls)),
-    url(r"^", include(footnote_urls)),
+    path("admin/", admin.site.urls),
+    path("grappelli/", include("grappelli.urls")),
+    path("accounts/", include("pucas.cas_urls")),
+    path("viaf/", include("viapy.urls", namespace="viaf")),
+    re_path(r"^", include(people_urls)),
+    re_path(r"^", include(accounts_urls)),
+    re_path(r"^", include(books_urls)),
+    re_path(r"^", include(footnote_urls)),
     # sitemaps
-    url(
+    re_path(
         r"^sitemap\.xml$",
         sitemap_views.index,
         {"sitemaps": SITEMAPS},
         name="sitemap-index",
     ),
-    url(
+    re_path(
         r"^sitemap-(?P<section>.+)\.xml$",
         sitemap_views.sitemap,
         {"sitemaps": SITEMAPS},
         name="django.contrib.sitemaps.views.sitemap",
     ),
     # wagtail urls
-    url(r"^cms/", include(wagtailadmin_urls)),
-    url(r"^documents/", include(wagtaildocs_urls)),
-    url(r"", include(wagtail_urls)),
+    path("cms/", include(wagtailadmin_urls)),
+    path("documents/", include(wagtaildocs_urls)),
+    re_path(r"", include(wagtail_urls)),
     # direct 500 access for testing
-    url("_500", lambda _: 1 / 0),
->>>>>>> 62a39567
+    re_path(r"^_500$", lambda _: 1 / 0),
 ]
 
 
@@ -107,26 +80,16 @@
         import debug_toolbar
 
         # add debug toolbar urls first to avoid getting caught by other urls
-<<<<<<< HEAD
-        urlpatterns.insert(0, re_path(r'^__debug__/', include(debug_toolbar.urls)))
-    except ImportError:
-        pass
-
-    urlpatterns.append(re_path(r'^media/(?P<path>.*)$', serve, {
-        'document_root': settings.MEDIA_ROOT,
-    }))
-=======
-        urlpatterns.insert(0, url(r"^__debug__/", include(debug_toolbar.urls)))
+        urlpatterns.insert(0, re_path(r"^__debug__/", include(debug_toolbar.urls)))
     except ImportError:
         pass
 
     urlpatterns.append(
-        url(
+        re_path(
             r"^media/(?P<path>.*)$",
             serve,
             {
                 "document_root": settings.MEDIA_ROOT,
             },
         )
-    )
->>>>>>> 62a39567
+    )