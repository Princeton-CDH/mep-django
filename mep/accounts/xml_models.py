# coding=utf-8
import re

from cached_property import cached_property
from eulxml import xmlmap
from lxml.etree import cleanup_namespaces
import pendulum

from mep.accounts.models import Account, Subscription, SubscriptionType, \
    Borrow, DatePrecision
from mep.books.models import Item
from mep.people.models import Person


class TeiXmlObject(xmlmap.XmlObject):
    ROOT_NAMESPACES = {
        't': 'http://www.tei-c.org/ns/1.0'
    }

    def serialize_no_ns(self):
        # convenience function to serialize xml and strip out TEI
        # namespace declaration for brevity in database notes
        # remove any unused namespaces before serializing
        cleanup_namespaces(self.node.getroottree())
        # strip out tei namespace declaration after serializing
        return self.serialize(pretty=True).decode('utf-8') \
            .replace(' xmlns="%s"' % self.ROOT_NAMESPACES['t'], '')


class Measure(TeiXmlObject):
    unit = xmlmap.StringField('@unit')
    quantity = xmlmap.StringField('@quantity')

    @staticmethod
    def _is_int(value):
        try:
            int(value)
        except ValueError:
            return False
        return True


class XmlEvent(TeiXmlObject):

    # NOTE: e_type always refers to the XML event types for clarity in
    # import script. Database models use etype
    e_type = xmlmap.StringField('@type')
    mepid = xmlmap.StringField('t:p/t:persName/@ref')
    name = xmlmap.StringField('t:p/t:persName')
    date = xmlmap.DateField('parent::*/parent::*//t:date/@when-iso')
    # - using StringField to handle decimal values used sometimes
    # catching the issue on the Python side.
    # duration
    duration = xmlmap.NodeField('t:p/t:measure[@type="duration"]', Measure)
    frequency = xmlmap.NodeField('t:p/t:measure[@type="frequency"]', Measure)
    price = xmlmap.NodeField('t:p/t:measure[@type="price"]', Measure)
    deposit = xmlmap.NodeField('t:p/t:measure[@type="deposit"]', Measure)
    # reimbursement (another style present with measure type='reimbursement')
    reimbursement = xmlmap.NodeField('t:p/t:measure[@type="reimbursement"]',
                                     Measure)
    sub_type = xmlmap.StringField('t:p/t:rs')
    # common dictionary to use for holding attributes for the Django object
    common_dict = {}

    def _normalize_dates(self):
        '''Return dates in self.common_dict based on xml dates and duration
        quantity.'''
        # get a pendulum instance for month timedeltas
        pd = pendulum.date.instance(self.common_dict['start_date'])
        # - simple case
        if self.duration and self.duration.unit == 'month' and \
                self.duration._is_int(self.duration.quantity):
            self.common_dict['duration'] = int(self.duration.quantity)
            self.common_dict['end_date'] = pd.add(
                months=self.common_dict['duration']
            )
        # - duration given as quarter or half
        elif self.duration and self.duration.unit == 'month' and \
                not self.duration._is_int(self.duration.quantity):
            self.common_dict['duration'] = float(self.duration.quantity)
            # .25 seems to equal one week, or seven days. A half month
            # presumably means to middle of next calendar month, so using 15
            # as nearest approximate
            self.common_dict['end_date'] = pd.add(
                days=round(self.common_dict['duration']*29)
            )
        # - duration given as days
        elif self.duration and self.duration.unit == 'day':
            self.common_dict['duration'] = \
                float(int(self.duration.quantity) / 28)
            self.common_dict['end_date'] = \
                pd.add(days=int(self.duration.quantity))
        else:
            self.common_dict['duration'] = None
            self.common_dict['end_date'] = None

    def _prepare_db_objects(self):
        '''Return a version of the XMLEvent object with irregularities
        in dates and quantities cleaned up and Account and Person objects
        created. Set date, currency, and etype for Django model.
        :returns: tuple of event type (str.), dict of values for event object,
        :class:`mep.people.models.Person` object, and
        :class:`mep.accounts.models.Account` object.
        '''

        # first clean up the dates
        self._normalize_dates()

        # Map xml events to class names for use with add_event()
        xml_db_mapping = {
            'subscription': 'subscription',
            'supplement': 'subscription',
            'reimbursement': 'reimbursement',
            'borrow': 'borrow',
            'renewal': 'subscription',
            'overdue': 'event',
        }

        # check for unhandled event types
        if self.e_type not in xml_db_mapping:
            raise ValueError('Unexpected e_type on %s' % self.date)
        etype = xml_db_mapping[self.e_type]
        # Map XML currency to database abbreviations
        # So far, logbooks seem only to list francs
        xml_currency_mapping = {
            'franc': 'FRF',
        }
        currency = ''
        if self.deposit and self.deposit.unit:
            currency = xml_currency_mapping[self.deposit.unit]
        elif self.price and self.price.unit:
            currency = xml_currency_mapping[self.price.unit]
        elif self.reimbursement and self.reimbursement.unit:
            currency = xml_currency_mapping[self.reimbursement.unit]
        self.common_dict['currency'] = currency

        # Get or create person and account
        # The logic here handles the accounts that (at least in the logbooks)
        # don't actually include a person to have a mep_id to associate or
        # even a person name.
        mep_id = self.mepid.strip('#') if self.mepid else ''
        person = ''
        account = None
        if not mep_id:
            account = Account.objects.create()
            self.common_dict['notes'] += (
                'Event irregularity\n'
                'No person is associated with this account via mepid.\n'
            )
        else:
            person, created = Person.objects.get_or_create(mep_id=mep_id)
            if created:
                # Create a stub record if they weren't in the personogoraphy
                # import
                person.name = self.name.strip()
                person.sort_name = self.name.strip()
                person.save()
            account, created = Account.objects.get_or_create(
                persons__in=[person]
            )
            account.persons.add(person)
            # Call method to create and save the event
            account.save()
        return (etype, person, account)

    # subscription type lookup
    @cached_property
    def subscription_type(self):
        subscription_type = {
            'adl': SubscriptionType.objects.get(name='AdL'),
            'stu': SubscriptionType.objects.get(name='Student'),
            'pr': SubscriptionType.objects.get(name='Professor'),
            'a': SubscriptionType.objects.get(name='A'),
            'b': SubscriptionType.objects.get(name='B'),
            'ab': SubscriptionType.objects.get(name='A+B'),
            'other': SubscriptionType.objects.get(name='Other'),
        }
        # variant codes that map to above types
        subscription_type['ade'] = subscription_type['adl']
        subscription_type['st'] = subscription_type['stu']
        subscription_type['pro'] = subscription_type['pr']
        # NOTE: Assuming that B + A = A + B for subscription purposes
        subscription_type['ba'] = subscription_type['ab']
        return subscription_type

    def _set_subtype(self):
        '''Parse the subtype field for :class:`mep.accounts.models.Subscription`
        objects from XML to database'''
        sub_type = self.sub_type
        if sub_type:
            # strip periods, parentheses, caps, the word 'and' for ease of
            # sort, lower, and return three letters
            sub_norm = re.sub(r'[.()/\\+\s]|and', '', sub_type.lower())[0:3]

            if sub_norm in self.subscription_type:
                self.common_dict['category'] = self.subscription_type[sub_norm]
            else:
                self.common_dict['category'] = self.subscription_type['other']
                self.common_dict['notes'] += ('Unrecognized subscription type:'
                                              ' %s\n' % sub_type.strip())

    def _parse_subscription(self):
        '''Parse fields from a dictionary for
        :class:`mep.accounts.models.Subscription` and its variant types.'''

        # set fields common to Subscription variants
        self.common_dict['volumes'] = self.frequency.quantity \
            if self.frequency else None
        self.common_dict['price_paid'] = self.price.quantity \
            if self.price else None
        self.common_dict['deposit'] = self.deposit.quantity \
            if self.deposit else None

        # if date or data are missing so far, note it
        if self.e_type == 'subscription' and \
                (not self.common_dict['duration'] or
                 not self.common_dict['price_paid'] or
                 not self.common_dict['volumes']):

            self.common_dict['notes'] += (
                'Subscription missing data:\n'
                'Duration: %s\n'
                'Volumes: %s\n'
                'Price Paid: %s\n'
                '%s on %s\n'
                'Please check to see if this event can be clarified.\n'
                % (self.duration.quantity if self.duration else '',
                   self.frequency.quantity if self.frequency else '',
                   self.price.quantity if self.price else '', self.mepid,
                   self.common_dict['start_date'])
            )

        # set type for supplement and renewal types
        if self.e_type == 'supplement':
            self.common_dict['subtype'] = Subscription.SUPPLEMENT

        if self.e_type == 'renewal':
            self.common_dict['subtype'] = Subscription.RENEWAL

        # set subtype of subscription
        self._set_subtype()

    def to_db_event(self):
        '''Parse a :class:`XMLEvent` to :class:`mep.accounts.models.Event`
        or subclass.
        '''

        # Create a common dict for base of different event types
        self.common_dict = {
            'start_date': self.date,
            'notes': '',
        }

        # normalize the event and prepare Account and Person objs
        etype, person, account = self._prepare_db_objects()
        # This database type encompasses supplements and renewals
        # Handling is complicated and parsed out to _parse_subscription
        if etype == 'subscription':
            self._parse_subscription()
       # Reimbursement is a subclass that doesn't warrant its own
       # private function
        if etype == 'reimbursement':
            self.common_dict['refund'] = (self.price.quantity
                                         if self.price and self.price.quantity
                                         else self.reimbursement.quantity if
                                         self.reimbursement else None)
            if not self.common_dict['refund']:
                self.common_dict['notes'] += (
                    'Missing price\n'
                )

        if self.e_type == 'overdue':
            self.common_dict['notes'] += (
                'Overdue notice issued on %s\n'
                'Price: %s %s\n'
                'Duration: %s %s\n'
                % (self.date, self.price.unit if self.price else '',
                   self.price.quantity if self.price else '',
                   self.duration.quantity if self.duration else '',
                   self.duration.unit if self.duration else '',)
            )
            # not valid for generic events
            self.common_dict['currency'] = None
            self.common_dict['duration'] = None

        # drop blank values from dict to avoid passing a bad kwarg to a model
        account.add_event(etype, **{key: value
                          for key, value in self.common_dict.items() if value})


class LogBook(TeiXmlObject):

    query = ('//t:event')
    events = xmlmap.NodeListField(query, XmlEvent)

    @classmethod
    def from_file(cls, filename):
        return xmlmap.load_xmlobject_from_file(filename, cls)


## lending cards and borrowing events


class BibliographicScope(TeiXmlObject):
    unit = xmlmap.StringField('@unit')
    text = xmlmap.StringField('text()')

    @property
    def label(self):
        # label for this scope; use unit attribute if present,
        # otherwise use tag name (i.e. for edition)
        return self.unit or \
            self.node.tag.replace('{%s}' % self.ROOT_NAMESPACES['t'], '')


class BorrowedItemTitle(TeiXmlObject):
    #: contains an unclear tag
    is_unclear = xmlmap.NodeField('t:unclear', TeiXmlObject)

    def __str__(self):
        # customize string method to include marker for <unclear/>
        content = [self.node.text or '']
        for node in self.node:
            if node.tag == '{http://www.tei-c.org/ns/1.0}unclear':
                content.append('[unclear]')
            content.append(node.text or '')
            content.append(node.tail or '')

        if content:
            return ''.join(content)


class BorrowedItemTitle(TeiXmlObject):
    #: contains an unclear tag
    is_unclear = xmlmap.NodeField('t:unclear', TeiXmlObject)

    def __str__(self):
        # customize string method to include marker for <unclear/>
        content = [self.node.text or '']
        for node in self.node:
            if node.tag == '{http://www.tei-c.org/ns/1.0}unclear':
                content.append('[unclear]')
            content.append(node.text or '')
            content.append(node.tail or '')

        if content:
            return ''.join(content)

class BorrowedItem(TeiXmlObject):
    '''an item within a borrowing event; may just have a title'''
    title = xmlmap.NodeField('t:title', BorrowedItemTitle)
    author = xmlmap.StringField('t:author')
    mep_id = xmlmap.StringField('@corresp')
    publisher = xmlmap.StringField('t:publisher')
    date = xmlmap.StringField('t:date')
    scope_list = xmlmap.NodeListField('t:biblScope|t:edition', BibliographicScope)


class BorrowingEvent(TeiXmlObject):
    '''a record of a borrowing event; item with check out and return date'''
    # NOTE: mapping dates as string instead of DateTime because
    # they are not always complete; date parsing handled by PartialDate
    checked_out = xmlmap.StringField('t:date[@ana="#checkedOut"]/@when')
    returned = xmlmap.StringField('t:date[@ana="#returned"]/@when')
    # bibl could be directly in the event <ab> tag _or_ within a <del>
    item = xmlmap.NodeField('.//t:bibl[@ana="#borrowedItem"]', BorrowedItem)
    notes = xmlmap.StringField('t:note')

    #: crossed out text within the borrowing event
    deletions = xmlmap.NodeListField('t:del', TeiXmlObject)
    #: dates that aren't tagged as checked out or returned
    extra_dates = xmlmap.NodeListField('t:date[not(@ana="#returned" or @ana="#checkedOut")]',
        TeiXmlObject)

    @property
    def bought(self):
        '''item was bought, based on text note ('BB', 'bought', 'to buy', etc)'''
        # list of known terms in notes that indicate a book was bought
        bought_terms = ['BB', 'B B', 'B.B.', 'bought', 'Bought', 'to buy']
        return bool(self.notes) and \
            any([bought in self.notes for bought in bought_terms])

    @property
    def returned_note(self):
        '''notes indicate item was returned even though there is no return date'''
        return_terms = ['return', 'returned', 'back']
        return bool(self.notes) and \
            any([ret in self.notes for ret in return_terms])

    def to_db_event(self, account):
        '''Generate a database :class:`~mep.accounts.models.Borrow` event
        for the current xml borrowing event.'''

        borrow = Borrow(account=account)
        # use partial date to parse the date and determine certainty
        borrow.partial_start_date = self.checked_out
        borrow.partial_end_date = self.returned
        # if year is set to 1900, it should be considered year unknown
        if borrow.start_date and borrow.start_date.year == 1900:
            borrow.start_date_precision = DatePrecision.month | DatePrecision.day
        if borrow.end_date and borrow.end_date.year == 1900:
            borrow.end_date_precision = DatePrecision.month | DatePrecision.day

        # set item status if possible
        # if there is a return date, item was returned
        if self.returned:
            borrow.item_status = Borrow.ITEM_RETURNED
        else:
            # set status to bought or returned if the notes indicate it
            if self.bought:
                borrow.item_status = Borrow.ITEM_BOUGHT
            elif self.returned_note:
                borrow.item_status = Borrow.ITEM_RETURNED

        # NOTE: some records have an unclear title or partially unclear title
        #  with no mep id for the item
        if self.item.mep_id:
            # find item that was borrowed
            # *should* already exist from regularized title import;
            # if item does not exist, create a new stub record
            borrow.item, created = Item.objects.get_or_create(mep_id=self.item.mep_id)

        # if no mep id, we still want to create a stub record
        else:
            borrow.item = Item.objects.create()
            created = True

        # if item was newly created OR borrow title is unclear, set the title
<<<<<<< HEAD
        if created or self.item.title.is_unclear:
=======
        if created or self.item.title and self.item.title.is_unclear:
>>>>>>> b687e7c6
            # some borrowing events have an author and no title
            borrow.item.title = self.item.title or '[no title]'

        # if bibliographic details are present, document them in the item note
        # to support book title data work
        bibl_info = []
        if self.item.author and self.item.author not in borrow.item.notes:
            bibl_info.append('Author: %s' % self.item.author)
        if self.item.publisher and self.item.publisher not in borrow.item.notes:
            bibl_info.append('Publisher: %s' % self.item.publisher)
        if self.item.date and self.item.date not in borrow.item.notes:
            bibl_info.append('Date: %s' % self.item.date)

        if bibl_info:
            borrow.item.notes += '\n'.join(bibl_info)

        # save the item if it is new or notes were added
        if bibl_info or created:
            borrow.item.save()

        # gather information to be included in borrowing events notes
        notes = []
        # include text inside <note> tag in the xml
        if self.notes:
            notes.append(self.notes)
        # include xml for any <del> tags
        for deleted_text in self.deletions:
            notes.append(deleted_text.serialize_no_ns())
        # untagged dates (could be a missed return date or similar)
        for extra_date in self.extra_dates:
            notes.append(extra_date.serialize_no_ns())

        # bibliographic scope seems to be particular to this borrowing
        # event rather than the title, so adding here
        for bibl_scope in self.item.scope_list:
            # e.g. number/issue and any text...
            notes.append('%s %s' % (bibl_scope.label, bibl_scope.text))

        # bibliographic scope seems to be particular to this borrowing
        # event rather than the title, so adding here
        for bibl_scope in self.item.scope_list:
            # e.g. number/issue and any text...
            notes.append('%s %s' % (bibl_scope.unit, bibl_scope.text))

        borrow.notes = '\n'.join(notes)

        return borrow

class Cardholder(TeiXmlObject):
    name = xmlmap.StringField('.', normalize=True)
    # persName with cardholder role uses ana; persname in head uses ref
    mep_id = xmlmap.StringField('substring-after(concat(@ana, @ref), "#")')


class FacsimileSurface(TeiXmlObject):
    xml_id = xmlmap.StringField('@xml:id')
    url = xmlmap.StringField('t:graphic/@url')


class LendingCardSide(TeiXmlObject):
    '''A single side of a lending card'''
    #: id for the image that represents this page
    facsimile_id = xmlmap.StringField('substring-after(t:pb/@facs, "#")')
    #: any borrowing events on this card
    borrowing_events = xmlmap.NodeListField('.//t:ab[@ana="#borrowingEvent"]',
        BorrowingEvent)
    #: the card holder for this page should be the *first* person listed
    cardholders = xmlmap.NodeListField('t:head/t:persName[@ana or @ref]', Cardholder)


class LendingCard(TeiXmlObject):

    # use person element with card holder role to identify card holder
    # could be multiple; allow for organization as well as person
    cardholders = xmlmap.NodeListField('//t:person[@role="cardholder"]|//t:org[@role="cardholder"]',
        Cardholder)

    # all borrowing events anywhere in the document
    borrowing_events = xmlmap.NodeListField('//t:ab[@ana="#borrowingEvent"]',
        BorrowingEvent)

    image_base_path = xmlmap.StringField('t:facsimile/@xml:base')
    # surface could be inside a surface group (e.g. alvear includes an envelope and a letter)
    surfaces = xmlmap.NodeListField('t:facsimile//t:surface', FacsimileSurface)

    sides = xmlmap.NodeListField('//t:div[@type="card"]/t:div', LendingCardSide)

    @property
    def surface_by_id(self):
        # too bad eulxml never got a dictfield type...
        return {surf.xml_id: surf.url for surf in self.surfaces}

    def image_path(self, image_id):
        return ''.join([self.image_base_path, self.surface_by_id[image_id]])





# custom xml generated by previous project tech lead with
# regularized title information

class BorrowedTitle(xmlmap.XmlObject):
    mep_id = xmlmap.StringField('titleid')
    title = xmlmap.StringField('regularized_title', normalize=True)
    unreg_title = xmlmap.StringField('title', normalize=True)


class BorrowedTitles(xmlmap.XmlObject):
    titles = xmlmap.NodeListField('row', BorrowedTitle)


<|MERGE_RESOLUTION|>--- conflicted
+++ resolved
@@ -426,11 +426,7 @@
             created = True
 
         # if item was newly created OR borrow title is unclear, set the title
-<<<<<<< HEAD
-        if created or self.item.title.is_unclear:
-=======
         if created or self.item.title and self.item.title.is_unclear:
->>>>>>> b687e7c6
             # some borrowing events have an author and no title
             borrow.item.title = self.item.title or '[no title]'
 
@@ -469,12 +465,6 @@
             # e.g. number/issue and any text...
             notes.append('%s %s' % (bibl_scope.label, bibl_scope.text))
 
-        # bibliographic scope seems to be particular to this borrowing
-        # event rather than the title, so adding here
-        for bibl_scope in self.item.scope_list:
-            # e.g. number/issue and any text...
-            notes.append('%s %s' % (bibl_scope.unit, bibl_scope.text))
-
         borrow.notes = '\n'.join(notes)
 
         return borrow
