from dal import autocomplete
from django.conf import settings
from django.db.models import Q
<<<<<<< HEAD
from django.views.generic.base import ContextMixin

from .models import Account, Location


class AddressMapMixin(ContextMixin):
    '''Adds values from local settings used to render leaflet address maps to 
    the view, along with the address info for the library itself.'''

    def get_context_data(self, **kwargs):
        context = super().get_context_data(**kwargs)

        # add local settings values for basemaps & mapbox access token
        context.update({
            'mapbox_token': getattr(settings, 'MAPBOX_ACCESS_TOKEN', ''),
            'mapbox_basemap': getattr(settings, 'MAPBOX_BASEMAP', ''),
            'paris_overlay': getattr(settings, 'PARIS_OVERLAY', ''),
        })

        # address of the lending library itself; automatically available from
        # migration mep/people/migrations/0014_library_location.py
        try:
            library = Location.objects.get(name='Shakespeare and Company')
            context['library_address'] = {
                'name': library.name,
                'street_address': library.street_address,
                'city': library.city,
                'latitude': str(library.latitude),
                'longitude': str(library.longitude),
            }
        except Location.DoesNotExist:
            # if we can't find library's address send 'null' & don't render it
            context['library_address'] = None

        return context
=======
from django.http import JsonResponse
from django.utils.html import strip_tags

from mep.accounts.models import Account
from mep.accounts.queryset import AddressSolrQuerySet
from mep.accounts.templatetags.account_tags import as_ranges
from mep.people.views import MembersList


class AddressList(MembersList):
    '''JSON-only view. Returns addresses and members for display
    map display; honors all the same filters and search options
    as :class:`~mep.people.views.MembersList`.'''

    # solr member name fields for keyword se
    name_search_fields = ['name_t', 'sort_name_t', 'name_ngram']

    def get_queryset(self):
        # MembersList get_queryset returns a person solr queryset
        # filtered according to query params in the request
        members = super().get_queryset()
        addresses = AddressSolrQuerySet().all()

        # NOTE: handle search term specifically, since
        # qf name query doesn't work with the join query.
        # Search terms and raw query parameters on the members
        # quereset are ignored.
        search_term = self.request.GET.get('query', None)
        if search_term:
            # if there is a search term, join addresses on member slug to
            # find address by member
            # the member list view uses !qf notation, but that can't be
            # combined with the join; convert to an OR search on all
            # included fields, since we don't care about score here
            name_search = ' OR '.join('%s:(%s)' % (field, search_term)
                                      for field in self.name_search_fields)
            addresses = addresses \
                .search('{!join from=slug_s to=member_slug_ss v=$name_q}') \
                .raw_query_parameters(name_q=name_search)

        # apply all filters on the member queryset except item type,
        # and use the join syntax to find addresses for members who
        # are returned by those filters
        addresses.filter_qs.extend([
            '{!join from=slug_s to=member_slug_ss}%s' % filterq
            for filterq in members.filter_qs
            if not filterq.startswith('item_type:')
        ])

        # revise the member list queryset
        # - clear facets needed for member view (not needed here)
        # - restrict to members with an address via join query
        # - only return fields needed for member tile display
        members = members.facet() \
            .search('{!join to=slug_s from=member_slug_ss}*:*') \
            .only('sort_name', 'account_years', 'has_card', 'slug', 'care_of')

        self.addresses = addresses
        return members

    def render_to_response(self, request, *args, **kwargs):
        members = self.object_list.get_results(rows=10000)
        # convert membership years into consolidated ranges for display
        for m in members:
            if 'account_years' in m:
                m['account_years'] = strip_tags(
                    as_ranges(m['account_years']).replace('</span>', ',')) \
                    .rstrip(',')

        # convert member results from Solr into a dictionary keyed on slug
        members = dict((m['slug'], m) for m in members)
        return JsonResponse({
            'numFound': {
                'addresses': self.addresses.count(),
                'members': self.object_list.count()
            },
            'addresses': list(self.addresses),
            'members': members
        })
>>>>>>> 5d1f9149


class AccountAutocomplete(autocomplete.Select2QuerySetView):
    '''Basic autocomplete lookup, for use with django-autocomplete-light and
    :class:`mep.accounts.models.Account` in address many-to-many'''

    def get_queryset(self):
        '''Get a queryset filtered by query string. Searches on account id,
        people associated with account, and addresses associated with account
        '''

        return Account.objects.filter(
            Q(id__contains=self.q) |
            Q(persons__name__icontains=self.q) |
            Q(persons__mep_id__icontains=self.q) |
            Q(locations__name__icontains=self.q) |
            Q(locations__street_address__icontains=self.q) |
            Q(locations__city__icontains=self.q)
        ).distinct().order_by('id')<|MERGE_RESOLUTION|>--- conflicted
+++ resolved
@@ -1,14 +1,20 @@
 from dal import autocomplete
 from django.conf import settings
 from django.db.models import Q
-<<<<<<< HEAD
+from django.http import JsonResponse
+from django.utils.html import strip_tags
 from django.views.generic.base import ContextMixin
+
+from mep.accounts.models import Account
+from mep.accounts.queryset import AddressSolrQuerySet
+from mep.accounts.templatetags.account_tags import as_ranges
+from mep.people.views import MembersList
 
 from .models import Account, Location
 
 
 class AddressMapMixin(ContextMixin):
-    '''Adds values from local settings used to render leaflet address maps to 
+    '''Adds values from local settings used to render leaflet address maps to
     the view, along with the address info for the library itself.'''
 
     def get_context_data(self, **kwargs):
@@ -37,14 +43,6 @@
             context['library_address'] = None
 
         return context
-=======
-from django.http import JsonResponse
-from django.utils.html import strip_tags
-
-from mep.accounts.models import Account
-from mep.accounts.queryset import AddressSolrQuerySet
-from mep.accounts.templatetags.account_tags import as_ranges
-from mep.people.views import MembersList
 
 
 class AddressList(MembersList):
@@ -117,7 +115,6 @@
             'addresses': list(self.addresses),
             'members': members
         })
->>>>>>> 5d1f9149
 
 
 class AccountAutocomplete(autocomplete.Select2QuerySetView):
