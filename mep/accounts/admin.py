--- conflicted
+++ resolved
@@ -301,13 +301,14 @@
             self.instance.partial_end_date = cleaned_data['partial_end_date']
             return cleaned_data
 
-<<<<<<< HEAD
+
 class BorrowFootnoteInline(FootnoteInline):
     # customize standard footnote inline for borrowing event footnote
     classes = ('grp-collapse', )  # grapelli collapsible, but not closed
     fields = ('bibliography', 'location', 'notes')
     extra = 0
-=======
+
+
 class BorrowAdminListForm(forms.ModelForm):
     # custom form for list-editable item status on borrow list
 
@@ -317,7 +318,6 @@
         widgets = {
             'item_status' : forms.RadioSelect
         }
->>>>>>> b687e7c6
 
 
 class BorrowAdmin(admin.ModelAdmin):
