.search-form {
    @include padding-container;
    padding-top: 1rem;
    background: $white;

    form {
        display: flex;
        flex-flow: row wrap;
        justify-content: center;
        align-items: center;
        text-align: center;
        position: relative;
    }

    input[name=query] {
        flex: auto;
        padding: .2rem 0;
        font-size: 0.8rem;
        background-color: transparent;
        border-width: 0 0 2px;
        border-color: $black;
        border-bottom-style: dotted;
        outline: none;
        transition: border 0.5s;

        &::placeholder {
          color: $nearly-black;
          opacity: 1; /* Firefox */
        }

        + label {
            display: inline-block;
            width: 1rem;
            height: 1rem;
            background-image: url('/static/img/icons/search.svg');
            background-position: center center;
            background-repeat: no-repeat;
        }

        &:focus {
            border-bottom-style: solid;
        }
    }

    input[type=number] {
        appearance: textfield;
        font-size: 0.8rem;
        color: $black;
        text-align: center;
        border: 1px solid $light-grey;

<<<<<<< HEAD
        // remove spinners in webkit browsers
=======
        // remove spinners in webkit browsers due to bug: when they are active,
        // clicking the down arrow will eventually cause input value to "wrap"
        // from min back up to max, rather than staying at min
>>>>>>> 340515e4
        &::-webkit-inner-spin-button,
        &::-webkit-outer-spin-button {
            -webkit-appearance: none;
            margin: 0;
            display: none;
        }

        @media (min-width: $breakpoint-s) {
            border-color: $black;
            border-style: dotted;
            border-width: 0;
            border-bottom-width: .1rem;

            &:focus {
                border-bottom-style: solid;
            }
        }
    }
     
    // fade animation for when count changes
    span.count {
        opacity: 1;
        transition: opacity 0.25s ease-in-out;
        
        &[aria-busy] {
            opacity: 0;
        }
    }

    fieldset.group {
        width: 100%;
        font-size: 0.8rem;

        > legend {
            width: 100%;
            text-align: left;
            font-weight: bold;
            padding: 1.75rem 0 0.5rem;
        }
    
        // chrome doesn't allow fieldsets to use flex, so we have to do this
        // https://bugs.chromium.org/p/chromium/issues/detail?id=262679
        .inner {
            width: 100%;
            display: flex;
            flex-flow: row wrap;
            justify-content: flex-start;
            align-items: center;
        }

        // 2px vert spacing on mobile, 2px horizontal spacing on tablet & above
        .inner > label,
        .inner > .facet {
            margin-bottom: 0.1rem;

            @media (min-width: $breakpoint-s) {
                margin-right: 0.1rem;
    
                &:last-of-type {
                    margin-right: 0;
                }
            }
        }
        
        /* boolean facet */
        .inner > label {
            height: 2.2rem;
            background: white;
            flex: auto;
            display: flex;
            flex-flow: row nowrap;
            justify-content: flex-start;
            padding: 0 .7rem;
            align-items: center;
            border: 0.1rem solid $transparent;
            box-sizing: border-box;

            @media (min-width: $breakpoint-s) {
                padding: 0 .5rem;
            }

            &:last-child {
                margin-right: 0;
            }

            img.icon {
                max-height: 1.5rem;
                margin-left: 0.5rem;
            }

            .count {
                font-size: 0.6rem;
            }

            span[role=tooltip] {
                position: absolute;
                height: 100%;
                right: .2rem;
                top: 0;

                @media (min-width: $breakpoint-s) {
                    right: .5rem;
                }
            }
        }

        .inner > input:focus + label {
            border-color: $green;
        }

        .inner > input[type=checkbox] + label {
            cursor: pointer;
        }

        // uses after so it can stack with tooltip info icon
        .inner > input[type=checkbox] + label::after {
            content: '';
            opacity: 0;
            position: absolute;
            width: .75rem;
            height: .75rem;
            right: .5rem;
            top: calc(50% - (.75rem / 2));
            background-image: url("/static/img/icons/filter_clicked_state.svg");
            background-repeat: no-repeat;
            background-position: center;
            pointer-events: none;
            transition: opacity .25s ease;
        }

        .inner > input:checked + label::after {
            opacity: 1;
        }

        // full-width input styles for mobile only
        @media (max-width: calc(#{$breakpoint-s} - 1px)) {
            .inner {
                width: 100vw;
            }

            > legend {
                margin-left: $gutter-xs;
                margin-right: $gutter-xs;
            }
        }
    }

    // errors output
    div[role=alert].errors {
        width: 100%;
        text-align: left;
        padding-top: 1.75rem;
        font-size: 0.8rem;

        span { // "Errors:" text
            font-weight: bold;
        }

        > ul { // master list of errors
            list-style: none;
            display: block;
            background: white;
            padding: 0.8rem;
            position: relative;
        }

        li {
            padding-left: 1rem;
        }

        // error icons
        li::before {
            content: url('/static/img/icons/error-circle.svg');
            width: 0.75rem;
            height: 0.75rem;
            position: absolute;
            left: 0.8rem;
            padding-top: 0.05rem;
        }
    }

    .total-results,
    .loader {
        font-family: $serif;
        font-style: italic;
        font-size: 0.8rem;
        margin: 3rem 0 1rem;
        transition: opacity 0.5s;
    }

    .loader {
        opacity: 0;
        position: absolute;
        bottom: 0;
        flex: none;
    }

    &[aria-busy] {
        .total-results {
            opacity: 0;
        }
        .loader {
            opacity: 1;
        }
    }
}<|MERGE_RESOLUTION|>--- conflicted
+++ resolved
@@ -49,13 +49,9 @@
         text-align: center;
         border: 1px solid $light-grey;
 
-<<<<<<< HEAD
-        // remove spinners in webkit browsers
-=======
         // remove spinners in webkit browsers due to bug: when they are active,
         // clicking the down arrow will eventually cause input value to "wrap"
         // from min back up to max, rather than staying at min
->>>>>>> 340515e4
         &::-webkit-inner-spin-button,
         &::-webkit-outer-spin-button {
             -webkit-appearance: none;
@@ -74,12 +70,12 @@
             }
         }
     }
-     
+
     // fade animation for when count changes
     span.count {
         opacity: 1;
         transition: opacity 0.25s ease-in-out;
-        
+
         &[aria-busy] {
             opacity: 0;
         }
@@ -95,7 +91,7 @@
             font-weight: bold;
             padding: 1.75rem 0 0.5rem;
         }
-    
+
         // chrome doesn't allow fieldsets to use flex, so we have to do this
         // https://bugs.chromium.org/p/chromium/issues/detail?id=262679
         .inner {
@@ -113,13 +109,13 @@
 
             @media (min-width: $breakpoint-s) {
                 margin-right: 0.1rem;
-    
+
                 &:last-of-type {
                     margin-right: 0;
                 }
             }
         }
-        
+
         /* boolean facet */
         .inner > label {
             height: 2.2rem;
