@mixin container { // locks to breakpoint widths, for non-text content
    margin-left: auto;
    margin-right: auto;
    width: calc(#{$breakpoint-xs} - 2 * #{$gutter-xs});

    @media (min-width: $breakpoint-s) {
        width: calc(#{$breakpoint-s} - 2 * #{$gutter});
    }

    @media (min-width: $breakpoint-m) {
        width: calc(#{$breakpoint-m} - 2 * #{$gutter});
    }

    @media (min-width: $breakpoint-l) {
        width: $breakpoint-m;
    }
}

@mixin flex-container { // expands in between breakpoints to allow text reflow
    margin-left: $gutter-xs;
    margin-right: $gutter-xs;

    @media (min-width: $breakpoint-s) {
        margin-left: $gutter;
        margin-right: $gutter;
    }

    @media (min-width: $breakpoint-m) {
        margin-left: auto;
        margin-right: auto;
        width: calc(#{$breakpoint-m} - 2 * #{$gutter});
    }

    @media (min-width: $breakpoint-l) {
        width: $breakpoint-m;
    }
}

@mixin padding-container { // full-width; uses padding instead of margin
    padding-left: $gutter-xs;
    padding-right: $gutter-xs;

    @media (min-width: $breakpoint-s) {
        padding-left: $gutter;
        padding-right: $gutter;
    }

    @media (min-width: $breakpoint-m) {
        padding-left: calc((100vw - #{$breakpoint-m} + 2 * #{$gutter}) / 2);
        padding-right: calc((100vw - #{$breakpoint-m} + 2 * #{$gutter}) / 2);
    }

    @media (min-width: $breakpoint-l) {
        padding-left: calc((100vw - #{$breakpoint-m}) / 2);
        padding-right: calc((100vw - #{$breakpoint-m}) / 2);
    }
}

@mixin responsive-banner($src) {
    // xs -> s
    background-image: url("#{$src}_S@1x.jpg");

    @media (-webkit-min-device-pixel-ratio: 2), (min-resolution: 192dpi) {
        background-image: url("#{$src}_S@2x.jpg");
    }

    // s -> l
    @media (min-width: $breakpoint-s) {
        background-image: url("#{$src}_M@1x.jpg");

        @media (-webkit-min-device-pixel-ratio: 2), (min-resolution: 192dpi) {
            background-image: url("#{$src}_M@2x.jpg");

        }
    }

    // l -> xl
    @media (min-width: $breakpoint-l) {
        background-image: url("#{$src}@1x.jpg");

        @media (-webkit-min-device-pixel-ratio: 2), (min-resolution: 192dpi) {
            background-image: url("#{$src}@2x.jpg");

        }
    }
}

// adds a transparent blue loading bar at top when element is aria-hidden
@mixin loader-bottom {
    overflow: hidden;

    &::before {
        content: '';
        position: absolute;
        bottom: 0;
        height: .2rem;
        opacity: 0;
        transition: opacity 0.2s;
        overflow: hidden;
        background-color: $transparent-blue;
        width: 10%;
        left: -10%;
        animation: loading 2s linear infinite;
        border-radius: 1rem;
    }

    &[aria-busy]::before {
        opacity: 1;
    }

    @keyframes loading {
        from {
            left: -50%;
            width: 10%;
        }
        50% {
            width: 30%;
        }
        70% {
            width: 60%;
        }
        80% {
            left: 50%;
            width: 100%;
        }
        95% {
            left: 125%;
        }
        to {
            left: 150%;
        }
    }
}

// adds a small black indicator triangle that can be rotated expanded/selected
@mixin expandable {
    position: relative;

    &::after {
        content: '';
        width: 0;
        height: 0;
        position: absolute;
        right: 0.5rem;
        top: calc(50% - 4px);
        border-style: solid;
        border-width: 8px 7px 0;
        border-color: black $transparent $transparent $transparent;
        // transition: all 0.3s ease-in-out;
    }

    &[aria-disabled]::after {
        border-color: $mid-grey $transparent $transparent $transparent;
    }
}

<<<<<<< HEAD
// green text with underline that darkens when hovered/focused
@mixin green-link {
    text-decoration: underline;
    text-decoration-color: $green;
    text-decoration-thickness: .1rem;
    text-underline-offset: .2rem;
    transition: all 0.2s;

    &:hover, &:focus {
        text-decoration-color: $dark-green;
        cursor: pointer;
    }
}

// emulate gap() property on flexbox elements for browsers that don't support it
// adapted from https://coryrylan.com/blog/css-gap-space-with-flexbox
@mixin flex-gap($gap) {
    display: inline-flex;
    flex-wrap: wrap;
    margin: calc(-1 * #{$gap}) 0 0 calc(-1 * #{$gap});
    width: calc(100% + #{$gap});
    > * { margin: #{$gap} 0 0 #{$gap}; }
=======
// adds missing card icon as a background image; sizes must be set in context
@mixin missing-card-image {
    background-image: url('/static/img/icons/missing-card.svg');
    background-repeat: no-repeat;
    background-position: center;
    background-size: 100% 100%;
    color: transparent;  /* hide alt text */
    display: block;
>>>>>>> 7ac574e4
}<|MERGE_RESOLUTION|>--- conflicted
+++ resolved
@@ -154,7 +154,6 @@
     }
 }
 
-<<<<<<< HEAD
 // green text with underline that darkens when hovered/focused
 @mixin green-link {
     text-decoration: underline;
@@ -177,7 +176,8 @@
     margin: calc(-1 * #{$gap}) 0 0 calc(-1 * #{$gap});
     width: calc(100% + #{$gap});
     > * { margin: #{$gap} 0 0 #{$gap}; }
-=======
+}
+
 // adds missing card icon as a background image; sizes must be set in context
 @mixin missing-card-image {
     background-image: url('/static/img/icons/missing-card.svg');
@@ -186,5 +186,4 @@
     background-size: 100% 100%;
     color: transparent;  /* hide alt text */
     display: block;
->>>>>>> 7ac574e4
 }