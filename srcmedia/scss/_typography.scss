--- conflicted
+++ resolved
@@ -93,11 +93,7 @@
 }
 
 .citation {
-<<<<<<< HEAD
-    margin-top: 2rem;
-=======
     margin-top: 3rem;
->>>>>>> a6bf770c
 
     h2 {
         font-family: $sans;
@@ -110,13 +106,6 @@
         margin-top: .5rem;
         margin-left: 1rem;
     }
-<<<<<<< HEAD
-
-    .project {
-        font-style: italic;
-    }
-=======
->>>>>>> a6bf770c
 }
 
 h2.subtitle,
