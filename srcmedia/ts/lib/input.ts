import { fromEvent, Observable } from 'rxjs'
import { map, startWith, share } from 'rxjs/operators'

import { Rx } from './common'

/**
 * An ancestor for all reactive `<input>` elements. These elements should always
 * have a `type` attribute, so the class is abstract.
<<<<<<< HEAD
 * 
=======
 *
>>>>>>> 340515e4
 * Reactivity is based on UIEvents of type EVENT_TYPE, which will update the
 * input's validity and (in ancestor classes) other properties like `value`.
 *
 * @abstract
 * @class RxInput
 * @extends {Rx<HTMLInputElement>}
 */
abstract class RxInput extends Rx<HTMLInputElement> {
    // Observables
    public valid$: Observable<boolean>
    public events$: Observable<UIEvent>
    
    // Local data
    protected label: HTMLLabelElement | null
    protected readonly EVENT_TYPE: string = 'input' // defaults to 'input' but some inputs will use 'change'

    constructor(element: HTMLInputElement) {
        super(element)
        this.label = this.element.labels ? this.element.labels[0] : null // use the first label, if any
        this.events$ = fromEvent(this.element, this.EVENT_TYPE) as Observable<UIEvent> // cast here because we know the specific Event subclass
        this.valid$ = this.events$.pipe(
            map(() => this.element.checkValidity()), // update validity when events of EVENT_TYPE occur
            startWith(this.element.checkValidity()), // start with current value
        )
    }
}

/**
 * A reactive `<input type="text">` element. Stores its `value` as an observable
 * `string`.
 *
 * @class RxTextInput
 * @extends {RxInput}
 */
class RxTextInput extends RxInput {

    public value$: Observable<string>

    constructor(element: HTMLInputElement) {
        super(element)
        this.value$ = this.events$.pipe(
            map(() => this.element.value),
            startWith(this.element.value),
        )
    }
}

/**
 * A reactive `<input type="number">` element. Stores its `value` as an
 * observable `number`. Non-integer values will be parsed to `NaN`.
 *
 * @class RxNumberInput
 * @extends {RxInput}
 */
class RxNumberInput extends RxInput {

    public value$: Observable<number>

    constructor(element: HTMLInputElement) {
        super(element)
        this.value$ = this.events$.pipe(
            map(() => this.element.value),
            map(value => parseInt(value)), // will return NaN if not an integer
            startWith(parseInt(this.element.value)),
        )
    }
}
<<<<<<< HEAD

/**
 * A reactive `<input type="checkbox">` element. Stores its checked state as an
 * observable `boolean`.
 *
 * @class RxCheckboxInput
 * @extends {RxInput}
 */
class RxCheckboxInput extends RxInput {

    public checked$: Observable<boolean>

    protected readonly EVENT_TYPE: string = 'change' // use the 'change' event for legacy compatibility
=======

/**
 * A reactive `<input type="checkbox">` element. Stores its checked state as an
 * observable `boolean`.
 *
 * @class RxCheckboxInput
 * @extends {RxInput}
 */
class RxCheckboxInput extends RxInput {

    public checked$: Observable<boolean>

    // use the 'change' event for compatibility with IE (and iOS Safari?)
    // https://developer.mozilla.org/en-US/docs/Web/API/HTMLElement/input_event#Browser_compatibility
    protected readonly EVENT_TYPE: string = 'change'
>>>>>>> 340515e4

    constructor(element: HTMLInputElement) {
        super(element)
        this.checked$ = this.events$.pipe(
            map(() => this.element.checked),
            startWith(this.element.checked),
        )
    }
}

export {
    RxInput,
    RxCheckboxInput,
    RxTextInput,
    RxNumberInput
}<|MERGE_RESOLUTION|>--- conflicted
+++ resolved
@@ -6,11 +6,7 @@
 /**
  * An ancestor for all reactive `<input>` elements. These elements should always
  * have a `type` attribute, so the class is abstract.
-<<<<<<< HEAD
- * 
-=======
  *
->>>>>>> 340515e4
  * Reactivity is based on UIEvents of type EVENT_TYPE, which will update the
  * input's validity and (in ancestor classes) other properties like `value`.
  *
@@ -22,7 +18,7 @@
     // Observables
     public valid$: Observable<boolean>
     public events$: Observable<UIEvent>
-    
+
     // Local data
     protected label: HTMLLabelElement | null
     protected readonly EVENT_TYPE: string = 'input' // defaults to 'input' but some inputs will use 'change'
@@ -78,21 +74,6 @@
         )
     }
 }
-<<<<<<< HEAD
-
-/**
- * A reactive `<input type="checkbox">` element. Stores its checked state as an
- * observable `boolean`.
- *
- * @class RxCheckboxInput
- * @extends {RxInput}
- */
-class RxCheckboxInput extends RxInput {
-
-    public checked$: Observable<boolean>
-
-    protected readonly EVENT_TYPE: string = 'change' // use the 'change' event for legacy compatibility
-=======
 
 /**
  * A reactive `<input type="checkbox">` element. Stores its checked state as an
@@ -108,7 +89,6 @@
     // use the 'change' event for compatibility with IE (and iOS Safari?)
     // https://developer.mozilla.org/en-US/docs/Web/API/HTMLElement/input_event#Browser_compatibility
     protected readonly EVENT_TYPE: string = 'change'
->>>>>>> 340515e4
 
     constructor(element: HTMLInputElement) {
         super(element)
