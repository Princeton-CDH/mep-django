<<<<<<< HEAD
import { merge, partition } from 'rxjs'
import { pluck, map, withLatestFrom, startWith, debounceTime, distinctUntilChanged, skip } from 'rxjs/operators'
=======
import { merge } from 'rxjs'
import { pluck, map, withLatestFrom, startWith, distinctUntilChanged, mapTo, filter } from 'rxjs/operators'
>>>>>>> 96ca62c1

import { arraysAreEqual, animateElementContent } from './lib/common'
import { RxTextInput, RxCheckboxInput } from './lib/input'
import { RxOutput } from './lib/output'
import { RxFacetedSearchForm } from './lib/form'
import { RxSelect } from './lib/select'
import PageControls from './components/PageControls'

document.addEventListener('DOMContentLoaded', () => {

    /* ELEMENTS */
    const $membersSearchForm = document.getElementById('members-form') as HTMLFormElement
    const $keywordInput = document.querySelector('input[name=query]') as HTMLInputElement
    const $hasCardInput = document.querySelector('input[name=has_card]') as HTMLInputElement
    const $hasCardCount = document.querySelector('input[name=has_card] + label .count') as HTMLSpanElement
    const $resultsOutput = document.querySelector('output[form=members-form]') as HTMLOutputElement
    const $totalResultsOutput = document.querySelector('output.total-results') as HTMLOutputElement
    const $pageSelect = document.querySelector('select[name=page]') as HTMLSelectElement
    const $sortSelect = document.querySelector('select[name=sort]') as HTMLSelectElement
    const $pageControls = document.getElementsByClassName('sort-pages')[0] as HTMLElement

    /* COMPONENTS */
    const membersSearchForm = new RxFacetedSearchForm($membersSearchForm)
    const keywordInput = new RxTextInput($keywordInput)
    const hasCardInput = new RxCheckboxInput($hasCardInput)
    const resultsOutput = new RxOutput($resultsOutput)
    const totalResultsOutput = new RxOutput($totalResultsOutput)
    const pageSelect = new RxSelect($pageSelect)
    const sortSelect = new RxSelect($sortSelect)
    const pageControls = new PageControls($pageControls)

    /* OBSERVABLES */
    const currentPage$ = pageSelect.value.pipe(
        startWith(pageSelect.element.value), // start with the current page
        map(p => parseInt(p)), // get a number from a string, for math
        distinctUntilChanged() // only update when changed
    )
    const totalResults$ = membersSearchForm.totalResults.pipe(
        map(t => parseInt(t)),
    )
    const totalPages$ = membersSearchForm.pageLabels.pipe(
        map(l => l.length), // number of page labels tells us the number of pages
        distinctUntilChanged()
    )
    const noResults$ = membersSearchForm.totalResults.pipe(
        map(t => t === '0'), // true if totalResults is '0'
        distinctUntilChanged()
    )
    const noKeyword$ = keywordInput.state.pipe(
        pluck('value'),
        map(v => v === ''), // true if the value of the keyword input is ''
        distinctUntilChanged()
    )
    const pageLabels$ = membersSearchForm.pageLabels.pipe(
        startWith([...Array(pageSelect.element.options.length)].map((_, i) => {
            return pageSelect.element.options[i].innerHTML // compare with the initial page labels
        })),
        distinctUntilChanged(arraysAreEqual),
        filter(l => !arraysAreEqual(l, [""])) // ignore empty page labels
    )
    const noResultsPageOption$ = noResults$.pipe(
        filter(n => n === true), // only generate if no results
        mapTo([{ value: '1', text: 'N/A' }]) // create a 'N/A' page option    
    )
    const pageLabelOptions$ = merge(
        pageLabels$.pipe( // generate new <options> based on page labels if we have any
            map(labels => labels.map((label, pageNumber) => ({
                value: (pageNumber + 1).toString(), // <option> value is its index (page number)
                text: label, // text is the page label
            })))
        ),
        noResultsPageOption$ // if no results, use the 'N/A' label
    )
    const nextPage$ = pageControls.pageChanges.pipe(
        withLatestFrom(currentPage$), // check the current page
        map(([a, c]) => a === 'next' ? c + 1 : c - 1), // if 'next', add 1, otherwise subtract 1
        map(c => c.toString()) // map to a string for passing as pageSelect value
    )
    const reloadResults$ = merge( // a list of all the things that should submit the form when changed
        keywordInput.state,
        hasCardInput.state,
        sortSelect.value
    )
    const totalResultsText$ = merge(
        totalResults$.pipe(map(t => `${t.toLocaleString()} total results`)), // when there are results, say how many, with a comma 
        reloadResults$.pipe(mapTo('Results are loading')) // when loading, replace with this text
    )
    const sort$ = noKeyword$.pipe( // 'name' if no keyword, 'relevance' otherwise
        map(n => n ? 'name' : 'relevance')
    )

    /* SUBSCRIPTIONS */

    // Change the sort depending on if a keyword is active or not
    sort$.subscribe(sortSelect.value)

    // Disable the page selection dropdown if there aren't any results
    noResults$.subscribe(pageSelect.disabled)

    // Count of members who have card
    const hasCardCount = membersSearchForm.facets.pipe(
        pluck('facet_fields'),
        pluck('has_card'),
        pluck('true'),
        map(count => count.toString()),
        startWith($hasCardCount.innerHTML), // start with current count
        distinctUntilChanged(), // only update when changed
        skip(1), // ignore the initial update
    )
    hasCardCount.subscribe(count => animateElementContent($hasCardCount, count))

    // When a user changes the search or sort, go back to page 1
<<<<<<< HEAD
    merge(
        keywordInput.state,
        hasCardInput.state,
        sortSelect.value,
    ).pipe(
        // slight debounce - otherwise we would get repeated events when e.g.
        // the user types a keyword, which also switches the sort to relevance
        // debounce ensures these are close enough to read as a single event
        debounceTime(100),
    ).subscribe(() => {
        membersSearchForm.getFacets()
        pageSelect.value.next('1')
        totalResultsOutput.update('Results are loading')
    })
=======
    reloadResults$.subscribe(() => pageSelect.value.next('1'))
>>>>>>> 96ca62c1

    // When the page is changed, submit the form and apply loading styles
    pageSelect.value.subscribe(() => {
        membersSearchForm.getResults()
        pageControls.element.setAttribute('aria-busy', '') // empty string used for boolean attributes
        resultsOutput.element.setAttribute('aria-busy', '') 
    })

    // When next/previous page links are clicked, go to the next page
    nextPage$.subscribe(pageSelect.value)

    // When the page labels change, pass them to the page select to re-render options
    pageLabelOptions$.subscribe(pageSelect.options)

    // Keep the "total results" text updated
    totalResultsText$.subscribe(totalResultsOutput.update)

    // When results are loaded, remove loading styles and display the results
    // Also update the next/prev buttons in case they become disabled
    membersSearchForm.results.pipe(
        withLatestFrom(currentPage$, totalPages$)
    ).subscribe(([results, currentPage, totalPages]) => {
        pageControls.update([currentPage, totalPages])
        pageControls.element.removeAttribute('aria-busy')
        resultsOutput.element.removeAttribute('aria-busy')
        resultsOutput.update(results)
    })
})<|MERGE_RESOLUTION|>--- conflicted
+++ resolved
@@ -1,10 +1,5 @@
-<<<<<<< HEAD
-import { merge, partition } from 'rxjs'
-import { pluck, map, withLatestFrom, startWith, debounceTime, distinctUntilChanged, skip } from 'rxjs/operators'
-=======
 import { merge } from 'rxjs'
-import { pluck, map, withLatestFrom, startWith, distinctUntilChanged, mapTo, filter } from 'rxjs/operators'
->>>>>>> 96ca62c1
+import { pluck, map, withLatestFrom, startWith, distinctUntilChanged, mapTo, filter, debounceTime, skip } from 'rxjs/operators'
 
 import { arraysAreEqual, animateElementContent } from './lib/common'
 import { RxTextInput, RxCheckboxInput } from './lib/input'
@@ -83,17 +78,32 @@
         map(([a, c]) => a === 'next' ? c + 1 : c - 1), // if 'next', add 1, otherwise subtract 1
         map(c => c.toString()) // map to a string for passing as pageSelect value
     )
-    const reloadResults$ = merge( // a list of all the things that should submit the form when changed
+    const reloadFacets$ = merge( // a list of all the things that require fetching new facets
         keywordInput.state,
         hasCardInput.state,
+    )
+    const reloadResults$ = merge( // a list of all the things that require fetching new results (jump to page 1)
+        reloadFacets$,
         sortSelect.value
-    )
+    ).pipe(debounceTime(100)) 
+    // slight debounce - otherwise we would get repeated events when e.g.
+    // the user types a keyword, which also switches the sort to relevance
+    // debounce ensures these are close enough to read as a single event  
     const totalResultsText$ = merge(
         totalResults$.pipe(map(t => `${t.toLocaleString()} total results`)), // when there are results, say how many, with a comma 
         reloadResults$.pipe(mapTo('Results are loading')) // when loading, replace with this text
     )
     const sort$ = noKeyword$.pipe( // 'name' if no keyword, 'relevance' otherwise
         map(n => n ? 'name' : 'relevance')
+    )
+    const hasCardCount = membersSearchForm.facets.pipe( // "has card" facet count
+        pluck('facet_fields'),
+        pluck('has_card'),
+        pluck('true'),
+        map(count => count.toLocaleString()), // map to string, including commas
+        startWith($hasCardCount.innerHTML), // start with current count
+        distinctUntilChanged(), // only update when changed
+        skip(1), // ignore the initial update
     )
 
     /* SUBSCRIPTIONS */
@@ -104,37 +114,14 @@
     // Disable the page selection dropdown if there aren't any results
     noResults$.subscribe(pageSelect.disabled)
 
-    // Count of members who have card
-    const hasCardCount = membersSearchForm.facets.pipe(
-        pluck('facet_fields'),
-        pluck('has_card'),
-        pluck('true'),
-        map(count => count.toString()),
-        startWith($hasCardCount.innerHTML), // start with current count
-        distinctUntilChanged(), // only update when changed
-        skip(1), // ignore the initial update
-    )
+    // Update the "has card" facet count
     hasCardCount.subscribe(count => animateElementContent($hasCardCount, count))
 
-    // When a user changes the search or sort, go back to page 1
-<<<<<<< HEAD
-    merge(
-        keywordInput.state,
-        hasCardInput.state,
-        sortSelect.value,
-    ).pipe(
-        // slight debounce - otherwise we would get repeated events when e.g.
-        // the user types a keyword, which also switches the sort to relevance
-        // debounce ensures these are close enough to read as a single event
-        debounceTime(100),
-    ).subscribe(() => {
-        membersSearchForm.getFacets()
-        pageSelect.value.next('1')
-        totalResultsOutput.update('Results are loading')
-    })
-=======
+    // When a user changes the form, get new facets
+    reloadFacets$.subscribe(() => membersSearchForm.getFacets())
+
+    // When we need new results, go back to page 1
     reloadResults$.subscribe(() => pageSelect.value.next('1'))
->>>>>>> 96ca62c1
 
     // When the page is changed, submit the form and apply loading styles
     pageSelect.value.subscribe(() => {
