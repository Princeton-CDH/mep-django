{% load static %}
<header id="page-header"{% if style %} class="{{ style }}"{% endif %}>
    <img class="bookmark" src="{% static 'img/headers/header-bookmark.svg' %}" alt="">
    {% if title %}<h1>{{ title }}</h1>{% endif %}
    <img class="logotype" src="{% static 'img/logo/SCo_logo_text.svg' %}" alt="Shakespeare & Company">
<<<<<<< HEAD
    <p class="tagline">Launching in 2020</p>
=======
    <p class="tagline">Coming in 2020</p>
>>>>>>> 66a7eb94
    <img class="chevron" src="{% static 'img/icons/chevron_down.png' %}" alt="">
</header><|MERGE_RESOLUTION|>--- conflicted
+++ resolved
@@ -3,10 +3,6 @@
     <img class="bookmark" src="{% static 'img/headers/header-bookmark.svg' %}" alt="">
     {% if title %}<h1>{{ title }}</h1>{% endif %}
     <img class="logotype" src="{% static 'img/logo/SCo_logo_text.svg' %}" alt="Shakespeare & Company">
-<<<<<<< HEAD
     <p class="tagline">Launching in 2020</p>
-=======
-    <p class="tagline">Coming in 2020</p>
->>>>>>> 66a7eb94
     <img class="chevron" src="{% static 'img/icons/chevron_down.png' %}" alt="">
 </header>